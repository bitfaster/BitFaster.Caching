--- conflicted
+++ resolved
@@ -1,426 +1,418 @@
-﻿using System;
-using System.Collections.Generic;
-using System.Diagnostics;
-using System.Reflection;
-using System.Threading.Tasks;
-using BitFaster.Caching.Buffers;
-using BitFaster.Caching.Lfu;
-using BitFaster.Caching.Scheduler;
-using FluentAssertions;
-using Xunit;
-using Xunit.Abstractions;
-
-namespace BitFaster.Caching.UnitTests.Lfu
-{
-    [Collection("Soak")]
-    public class ConcurrentLfuSoakTests
-    {
-        private const int soakIterations = 10;
-        private const int threads = 4;
-        private const int loopIterations = 100_000;
-
-        private readonly ITestOutputHelper output;
-        public ConcurrentLfuSoakTests(ITestOutputHelper testOutputHelper)
-        {
-            this.output = testOutputHelper;
-        }
-
-        //Elapsed 411.6918ms - 0.0004116918ns/op
-        //Cache hits 1689839 (sampled 16.89839%)
-        //Maintenance ops 31
-        [Fact]
-        public void VerifyHitsWithBackgroundScheduler()
-        {
-            var cache = new ConcurrentLfu<int, int>(1, 20, new BackgroundThreadScheduler(), EqualityComparer<int>.Default);
-            // when running all tests in parallel, sample count drops significantly: set low bar for stability.
-            VerifyHits(cache, iterations: 10_000_000, minSamples: 250_000);
-        }
-
-        //Elapsed 590.8154ms - 0.0005908154ns/op
-        //Cache hits 3441470 (sampled 34.414699999999996%)
-        //Maintenance ops 20
-        [Fact]
-        public void VerifyHitsWithThreadPoolScheduler()
-        {
-            // when running all tests in parallel, sample count drops significantly: set low bar for stability.
-            var cache = new ConcurrentLfu<int, int>(1, 20, new ThreadPoolScheduler(), EqualityComparer<int>.Default);
-            VerifyHits(cache, iterations: 10_000_000, minSamples: 500_000);
-        }
-
-        //Elapsed 273.0148ms - 0.0002730148ns/op
-        //Cache hits 0 (sampled 0%)
-        //Maintenance ops 1
-        [Fact]
-        public void VerifyHitsWithNullScheduler()
-        {
-            var cache = new ConcurrentLfu<int, int>(1, 20, new NullScheduler(), EqualityComparer<int>.Default);
-            VerifyHits(cache, iterations: 10_000_000, minSamples: -1);
-        }
-
-        //Will drop 78125 reads.
-        //Elapsed 847.5331ms - 0.0008475331ns/op
-        //Cache hits 10000000 (sampled 99.2248062015504%)
-        //Maintenance ops 78126
-        [Fact]
-        public void VerifyHitsWithForegroundScheduler()
-        {
-            var cache = new ConcurrentLfu<int, int>(1, 20, new ForegroundScheduler(), EqualityComparer<int>.Default);
-
-            // Note: TryAdd will drop 1 read per full read buffer, since TryAdd will return false
-            // before TryScheduleDrain is called. This serves as sanity check.
-            int iterations = 10_000_000;
-            int dropped = iterations / ConcurrentLfu<int, int>.DefaultBufferSize;
-
-            this.output.WriteLine($"Will drop {dropped} reads.");
-
-            VerifyHits(cache, iterations: iterations + dropped, minSamples: iterations);
-        }
-
-        [Fact]
-        public void VerifyMisses()
-        {
-            var cache = new ConcurrentLfu<int, int>(1, 20, new BackgroundThreadScheduler(), EqualityComparer<int>.Default);
-
-            int iterations = 100_000;
-            Func<int, int> func = x => x;
-
-            var start = Stopwatch.GetTimestamp();
-
-            for (int i = 0; i < iterations; i++)
-            {
-                cache.GetOrAdd(i, func);
-            }
-
-            var end = Stopwatch.GetTimestamp();
-
-            cache.DoMaintenance();
-
-            var totalTicks = end - start;
-            var timeMs = ((double)totalTicks / Stopwatch.Frequency) * 1000.0;
-            var timeNs = timeMs / 1_000_000;
-
-            var timePerOp = timeMs / (double)iterations;
-            var samplePercent = cache.Metrics.Value.Misses / (double)iterations * 100;
-
-            this.output.WriteLine($"Elapsed {timeMs}ms - {timeNs}ns/op");
-            this.output.WriteLine($"Cache misses {cache.Metrics.Value.Misses} (sampled {samplePercent}%)");
-            this.output.WriteLine($"Maintenance ops {cache.Scheduler.RunCount}");
-
-            cache.Metrics.Value.Misses.Should().Be(iterations);
-        }
-
-        private void VerifyHits(ConcurrentLfu<int, int> cache, int iterations, int minSamples)
-        {
-            Func<int, int> func = x => x;
-            cache.GetOrAdd(1, func);
-
-            var start = Stopwatch.GetTimestamp();
-
-            for (int i = 0; i < iterations; i++)
-            {
-                cache.GetOrAdd(1, func);
-            }
-
-            var end = Stopwatch.GetTimestamp();
-
-            var totalTicks = end - start;
-            var timeMs = ((double)totalTicks / Stopwatch.Frequency) * 1000.0;
-            var timeNs = timeMs / 1_000_000;
-
-            var timePerOp = timeMs / (double)iterations;
-            var samplePercent = cache.Metrics.Value.Hits / (double)iterations * 100;
-
-            this.output.WriteLine($"Elapsed {timeMs}ms - {timeNs}ns/op");
-            this.output.WriteLine($"Cache hits {cache.Metrics.Value.Hits} (sampled {samplePercent}%)");
-            this.output.WriteLine($"Maintenance ops {cache.Scheduler.RunCount}");
-
-            if (cache.Scheduler.LastException.HasValue)
-            {
-                this.output.WriteLine($"Error: {cache.Scheduler.LastException.Value}");
-            }
-
-            cache.Metrics.Value.Hits.Should().BeGreaterThanOrEqualTo(minSamples);
-
-            // verify this doesn't block or throw
-            var b = cache.Scheduler as BackgroundThreadScheduler;
-            b?.Dispose();
-        }
-
-        [Theory]
-        [Repeat(soakIterations)]
-        public async Task WhenConcurrentGetCacheEndsInConsistentState(int iteration)
-        {
-            var lfu = CreateWithBackgroundScheduler();
-
-            await Threaded.Run(threads, () => {
-                for (int i = 0; i < loopIterations; i++)
-                {
-                    lfu.GetOrAdd(i + 1, i => i.ToString());
-                }
-            });
-
-            await RunIntegrityCheckAsync(lfu, iteration);
-        }
-
-        [Theory]
-        [Repeat(soakIterations)]
-        public async Task WhenConcurrentGetAsyncCacheEndsInConsistentState(int iteration)
-        {
-            var lfu = CreateWithBackgroundScheduler();
-
-            await Threaded.RunAsync(threads, async () => {
-                for (int i = 0; i < loopIterations; i++)
-                {
-                    await lfu.GetOrAddAsync(i + 1, i => Task.FromResult(i.ToString()));
-                }
-            });
-
-            await RunIntegrityCheckAsync(lfu, iteration);
-        }
-
-        [Theory]
-        [Repeat(soakIterations)]
-        public async Task WhenConcurrentGetWithArgCacheEndsInConsistentState(int iteration)
-        {
-            var lfu = CreateWithBackgroundScheduler();
-
-            await Threaded.Run(threads, () => {
-                for (int i = 0; i < loopIterations; i++)
-                {
-                    // use the arg overload
-                    lfu.GetOrAdd(i + 1, (i, s) => i.ToString(), "Foo");
-                }
-            });
-
-            await RunIntegrityCheckAsync(lfu, iteration);
-        }
-
-        [Theory]
-        [Repeat(soakIterations)]
-        public async Task WhenConcurrentGetAsyncWithArgCacheEndsInConsistentState(int iteration)
-        {
-            var lfu = CreateWithBackgroundScheduler();
-
-            await Threaded.RunAsync(threads, async () => {
-                for (int i = 0; i < loopIterations; i++)
-                {
-                    // use the arg overload
-                    await lfu.GetOrAddAsync(i + 1, (i, s) => Task.FromResult(i.ToString()), "Foo");
-                }
-            });
-
-            await RunIntegrityCheckAsync(lfu, iteration);
-        }
-
-        [Theory]
-        [Repeat(soakIterations)]
-        public async Task WhenConcurrentGetAndUpdateCacheEndsInConsistentState(int iteration)
-        {
-            var lfu = CreateWithBackgroundScheduler();
-
-            await Threaded.Run(threads, () => {
-                for (int i = 0; i < loopIterations; i++)
-                {
-                    lfu.TryUpdate(i + 1, i.ToString());
-                    lfu.GetOrAdd(i + 1, i => i.ToString());
-                }
-            });
-
-            await RunIntegrityCheckAsync(lfu, iteration);
-        }
-
-        [Theory]
-        [Repeat(soakIterations)]
-        public async Task WhenSoakConcurrentGetAndRemoveCacheEndsInConsistentState(int iteration)
-        {
-            var lfu = CreateWithBackgroundScheduler();
-
-            await Threaded.Run(threads, () => {
-                for (int i = 0; i < loopIterations; i++)
-                {
-                    lfu.TryRemove(i + 1);
-                    lfu.GetOrAdd(i + 1, i => i.ToString());
-                }
-            });
-
-            await RunIntegrityCheckAsync(lfu, iteration);
-        }
-
-        [Theory]
-        [Repeat(soakIterations)]
-        public async Task WhenConcurrentGetAndRemoveKvpCacheEndsInConsistentState(int iteration)
-        {
-            var lfu = CreateWithBackgroundScheduler();
-
-            await Threaded.Run(threads, () => {
-                for (int i = 0; i < loopIterations; i++)
-                {
-                    lfu.TryRemove(new KeyValuePair<int, string>(i + 1, (i + 1).ToString()));
-                    lfu.GetOrAdd(i + 1, i => i.ToString());
-                }
-            });
-
-            await RunIntegrityCheckAsync(lfu, iteration);
-        }
-
-        [Fact]
-        public async Task ThreadedVerifyMisses()
-        {
-            // buffer size is 1, this will cause dropped writes on some threads where the buffer is full
-            var cache = new ConcurrentLfu<int, string>(1, 20, new NullScheduler(), EqualityComparer<int>.Default);
-
-            await Threaded.Run(threads, i =>
-            {
-                Func<int, string> func = x => x.ToString();
-
-                int start = i * loopIterations;
-
-                for (int j = start; j < start + loopIterations; j++)
-                {
-                    cache.GetOrAdd(j, func);
-                }
-            });
-
-            var samplePercent = cache.Metrics.Value.Misses / (double)loopIterations / threads * 100;
-
-            this.output.WriteLine($"Cache misses {cache.Metrics.Value.Misses} (sampled {samplePercent}%)");
-            this.output.WriteLine($"Maintenance ops {cache.Scheduler.RunCount}");
-
-            cache.Metrics.Value.Misses.Should().Be(loopIterations * threads);
-            RunIntegrityCheck(cache, this.output);
-        }
-
-        private ConcurrentLfu<int, string> CreateWithBackgroundScheduler()
-        {
-            var scheduler = new BackgroundThreadScheduler();
-            return new ConcurrentLfuBuilder<int, string>().WithCapacity(9).WithScheduler(scheduler).Build() as ConcurrentLfu<int, string>;
-        }
-
-        private async Task RunIntegrityCheckAsync(ConcurrentLfu<int, string> lfu, int iteration)
-        {
-            this.output.WriteLine($"iteration {iteration} keys={string.Join(" ", lfu.Keys)}");
-
-            var scheduler = lfu.Scheduler as BackgroundThreadScheduler;
-            scheduler.Dispose();
-            await scheduler.Completion;
-
-            RunIntegrityCheck(lfu, this.output);
-        }
-
-        private static void RunIntegrityCheck<K,V>(ConcurrentLfu<K,V> cache, ITestOutputHelper output)
-        {
-<<<<<<< HEAD
-            new ConcurrentLfuIntegrityChecker<K, V, AccessOrderNode<K, V>, AccessOrderPolicy<K, V>>(cache).Validate(output);
-        }
-    }
-
-    public class ConcurrentLfuIntegrityChecker<K, V, N, P>
-=======
-            new ConcurrentLfuIntegrityChecker<K, V, AccessOrderNode<K, V>, AccessOrderPolicy<K, V>>(cache.Core).Validate(output);
-        }
-    }
-
-    internal class ConcurrentLfuIntegrityChecker<K, V, N, P>
->>>>>>> ce9cc3bf
-        where N : LfuNode<K, V>
-        where P : struct, INodePolicy<K, V, N>
-    {
-        private readonly ConcurrentLfuCore<K, V, N, P> cache;
-
-        private readonly LfuNodeList<K, V> windowLru;
-        private readonly LfuNodeList<K, V> probationLru;
-        private readonly LfuNodeList<K, V> protectedLru;
-
-        private readonly StripedMpscBuffer<N> readBuffer;
-        private readonly MpscBoundedBuffer<N> writeBuffer;
-
-        private static FieldInfo windowLruField = typeof(ConcurrentLfuCore<K, V, N, P>).GetField("windowLru", BindingFlags.NonPublic | BindingFlags.Instance);
-        private static FieldInfo probationLruField = typeof(ConcurrentLfuCore<K, V, N, P>).GetField("probationLru", BindingFlags.NonPublic | BindingFlags.Instance);
-        private static FieldInfo protectedLruField = typeof(ConcurrentLfuCore<K, V, N, P>).GetField("protectedLru", BindingFlags.NonPublic | BindingFlags.Instance);
-
-        private static FieldInfo readBufferField = typeof(ConcurrentLfuCore<K, V, N, P>).GetField("readBuffer", BindingFlags.NonPublic | BindingFlags.Instance);
-        private static FieldInfo writeBufferField = typeof(ConcurrentLfuCore<K, V, N, P>).GetField("writeBuffer", BindingFlags.NonPublic | BindingFlags.Instance);
-
-        public ConcurrentLfuIntegrityChecker(ConcurrentLfuCore<K, V, N, P> cache)
-        {
-            this.cache = cache;
-
-            // get lrus via reflection
-            this.windowLru = (LfuNodeList<K, V>)windowLruField.GetValue(cache);
-            this.probationLru = (LfuNodeList<K, V>)probationLruField.GetValue(cache);
-            this.protectedLru = (LfuNodeList<K, V>)protectedLruField.GetValue(cache);
-
-            this.readBuffer = (StripedMpscBuffer<N>)readBufferField.GetValue(cache);
-            this.writeBuffer = (MpscBoundedBuffer<N>)writeBufferField.GetValue(cache);
-        }
-
-        public void Validate(ITestOutputHelper output)
-        {
-            cache.DoMaintenance();
-
-            // buffers should be empty after maintenance
-            this.readBuffer.Count.Should().Be(0);
-            this.writeBuffer.Count.Should().Be(0);
-
-            // all the items in the LRUs must exist in the dictionary.
-            // no items should be marked as removed after maintenance has run
-            VerifyLruInDictionary(this.windowLru, output);
-            VerifyLruInDictionary(this.probationLru, output);
-            VerifyLruInDictionary(this.protectedLru, output);
-
-            // all the items in the dictionary must exist in the node list
-            VerifyDictionaryInLrus();
-
-            // cache must be within capacity
-            cache.Count.Should().BeLessThanOrEqualTo(cache.Capacity, "capacity out of valid range");
-        }
-
-        private void VerifyLruInDictionary(LfuNodeList<K, V> lfuNodes, ITestOutputHelper output)
-        {
-            var node = lfuNodes.First;
-
-            while (node != null) 
-            {
-                node.WasRemoved.Should().BeFalse();
-                node.WasDeleted.Should().BeFalse();
-
-                // This can occur if there is a race between:
-                // Thread 1: TryRemove, delete node from dictionary, set WasRemoved flag
-                // Thread 2: Check WasRemoved flag, if not add to lru
-                // It's not clear how WasRemoved can be false in this situation.
-                if (!cache.TryGet(node.Key, out _))
-                {
-                    output.WriteLine($"Orphaned node with key {node.Key} detected.");
-                }
-
-                node = node.Next;
-            }
-        }
-
-        private void VerifyDictionaryInLrus()
-        {
-            foreach (var kvp in this.cache)
-            {
-                var exists = Exists(kvp, this.windowLru) || Exists(kvp, this.probationLru) || Exists(kvp, this.protectedLru);
-                exists.Should().BeTrue($"key {kvp.Key} must exist in LRU lists");
-            }
-        }
-
-        private static bool Exists(KeyValuePair<K, V> kvp, LfuNodeList<K, V> lfuNodes)
-        {
-            var node = lfuNodes.First;
-
-            while (node != null)
-            {
-                if (EqualityComparer<K>.Default.Equals(node.Key, kvp.Key))
-                {
-                    return true;
-                }
-
-                node = node.Next;
-            }
-
-            return false;
-        }
-    }
-}
+﻿using System;
+using System.Collections.Generic;
+using System.Diagnostics;
+using System.Reflection;
+using System.Threading.Tasks;
+using BitFaster.Caching.Buffers;
+using BitFaster.Caching.Lfu;
+using BitFaster.Caching.Scheduler;
+using FluentAssertions;
+using Xunit;
+using Xunit.Abstractions;
+
+namespace BitFaster.Caching.UnitTests.Lfu
+{
+    [Collection("Soak")]
+    public class ConcurrentLfuSoakTests
+    {
+        private const int soakIterations = 10;
+        private const int threads = 4;
+        private const int loopIterations = 100_000;
+
+        private readonly ITestOutputHelper output;
+        public ConcurrentLfuSoakTests(ITestOutputHelper testOutputHelper)
+        {
+            this.output = testOutputHelper;
+        }
+
+        //Elapsed 411.6918ms - 0.0004116918ns/op
+        //Cache hits 1689839 (sampled 16.89839%)
+        //Maintenance ops 31
+        [Fact]
+        public void VerifyHitsWithBackgroundScheduler()
+        {
+            var cache = new ConcurrentLfu<int, int>(1, 20, new BackgroundThreadScheduler(), EqualityComparer<int>.Default);
+            // when running all tests in parallel, sample count drops significantly: set low bar for stability.
+            VerifyHits(cache, iterations: 10_000_000, minSamples: 250_000);
+        }
+
+        //Elapsed 590.8154ms - 0.0005908154ns/op
+        //Cache hits 3441470 (sampled 34.414699999999996%)
+        //Maintenance ops 20
+        [Fact]
+        public void VerifyHitsWithThreadPoolScheduler()
+        {
+            // when running all tests in parallel, sample count drops significantly: set low bar for stability.
+            var cache = new ConcurrentLfu<int, int>(1, 20, new ThreadPoolScheduler(), EqualityComparer<int>.Default);
+            VerifyHits(cache, iterations: 10_000_000, minSamples: 500_000);
+        }
+
+        //Elapsed 273.0148ms - 0.0002730148ns/op
+        //Cache hits 0 (sampled 0%)
+        //Maintenance ops 1
+        [Fact]
+        public void VerifyHitsWithNullScheduler()
+        {
+            var cache = new ConcurrentLfu<int, int>(1, 20, new NullScheduler(), EqualityComparer<int>.Default);
+            VerifyHits(cache, iterations: 10_000_000, minSamples: -1);
+        }
+
+        //Will drop 78125 reads.
+        //Elapsed 847.5331ms - 0.0008475331ns/op
+        //Cache hits 10000000 (sampled 99.2248062015504%)
+        //Maintenance ops 78126
+        [Fact]
+        public void VerifyHitsWithForegroundScheduler()
+        {
+            var cache = new ConcurrentLfu<int, int>(1, 20, new ForegroundScheduler(), EqualityComparer<int>.Default);
+
+            // Note: TryAdd will drop 1 read per full read buffer, since TryAdd will return false
+            // before TryScheduleDrain is called. This serves as sanity check.
+            int iterations = 10_000_000;
+            int dropped = iterations / ConcurrentLfu<int, int>.DefaultBufferSize;
+
+            this.output.WriteLine($"Will drop {dropped} reads.");
+
+            VerifyHits(cache, iterations: iterations + dropped, minSamples: iterations);
+        }
+
+        [Fact]
+        public void VerifyMisses()
+        {
+            var cache = new ConcurrentLfu<int, int>(1, 20, new BackgroundThreadScheduler(), EqualityComparer<int>.Default);
+
+            int iterations = 100_000;
+            Func<int, int> func = x => x;
+
+            var start = Stopwatch.GetTimestamp();
+
+            for (int i = 0; i < iterations; i++)
+            {
+                cache.GetOrAdd(i, func);
+            }
+
+            var end = Stopwatch.GetTimestamp();
+
+            cache.DoMaintenance();
+
+            var totalTicks = end - start;
+            var timeMs = ((double)totalTicks / Stopwatch.Frequency) * 1000.0;
+            var timeNs = timeMs / 1_000_000;
+
+            var timePerOp = timeMs / (double)iterations;
+            var samplePercent = cache.Metrics.Value.Misses / (double)iterations * 100;
+
+            this.output.WriteLine($"Elapsed {timeMs}ms - {timeNs}ns/op");
+            this.output.WriteLine($"Cache misses {cache.Metrics.Value.Misses} (sampled {samplePercent}%)");
+            this.output.WriteLine($"Maintenance ops {cache.Scheduler.RunCount}");
+
+            cache.Metrics.Value.Misses.Should().Be(iterations);
+        }
+
+        private void VerifyHits(ConcurrentLfu<int, int> cache, int iterations, int minSamples)
+        {
+            Func<int, int> func = x => x;
+            cache.GetOrAdd(1, func);
+
+            var start = Stopwatch.GetTimestamp();
+
+            for (int i = 0; i < iterations; i++)
+            {
+                cache.GetOrAdd(1, func);
+            }
+
+            var end = Stopwatch.GetTimestamp();
+
+            var totalTicks = end - start;
+            var timeMs = ((double)totalTicks / Stopwatch.Frequency) * 1000.0;
+            var timeNs = timeMs / 1_000_000;
+
+            var timePerOp = timeMs / (double)iterations;
+            var samplePercent = cache.Metrics.Value.Hits / (double)iterations * 100;
+
+            this.output.WriteLine($"Elapsed {timeMs}ms - {timeNs}ns/op");
+            this.output.WriteLine($"Cache hits {cache.Metrics.Value.Hits} (sampled {samplePercent}%)");
+            this.output.WriteLine($"Maintenance ops {cache.Scheduler.RunCount}");
+
+            if (cache.Scheduler.LastException.HasValue)
+            {
+                this.output.WriteLine($"Error: {cache.Scheduler.LastException.Value}");
+            }
+
+            cache.Metrics.Value.Hits.Should().BeGreaterThanOrEqualTo(minSamples);
+
+            // verify this doesn't block or throw
+            var b = cache.Scheduler as BackgroundThreadScheduler;
+            b?.Dispose();
+        }
+
+        [Theory]
+        [Repeat(soakIterations)]
+        public async Task WhenConcurrentGetCacheEndsInConsistentState(int iteration)
+        {
+            var lfu = CreateWithBackgroundScheduler();
+
+            await Threaded.Run(threads, () => {
+                for (int i = 0; i < loopIterations; i++)
+                {
+                    lfu.GetOrAdd(i + 1, i => i.ToString());
+                }
+            });
+
+            await RunIntegrityCheckAsync(lfu, iteration);
+        }
+
+        [Theory]
+        [Repeat(soakIterations)]
+        public async Task WhenConcurrentGetAsyncCacheEndsInConsistentState(int iteration)
+        {
+            var lfu = CreateWithBackgroundScheduler();
+
+            await Threaded.RunAsync(threads, async () => {
+                for (int i = 0; i < loopIterations; i++)
+                {
+                    await lfu.GetOrAddAsync(i + 1, i => Task.FromResult(i.ToString()));
+                }
+            });
+
+            await RunIntegrityCheckAsync(lfu, iteration);
+        }
+
+        [Theory]
+        [Repeat(soakIterations)]
+        public async Task WhenConcurrentGetWithArgCacheEndsInConsistentState(int iteration)
+        {
+            var lfu = CreateWithBackgroundScheduler();
+
+            await Threaded.Run(threads, () => {
+                for (int i = 0; i < loopIterations; i++)
+                {
+                    // use the arg overload
+                    lfu.GetOrAdd(i + 1, (i, s) => i.ToString(), "Foo");
+                }
+            });
+
+            await RunIntegrityCheckAsync(lfu, iteration);
+        }
+
+        [Theory]
+        [Repeat(soakIterations)]
+        public async Task WhenConcurrentGetAsyncWithArgCacheEndsInConsistentState(int iteration)
+        {
+            var lfu = CreateWithBackgroundScheduler();
+
+            await Threaded.RunAsync(threads, async () => {
+                for (int i = 0; i < loopIterations; i++)
+                {
+                    // use the arg overload
+                    await lfu.GetOrAddAsync(i + 1, (i, s) => Task.FromResult(i.ToString()), "Foo");
+                }
+            });
+
+            await RunIntegrityCheckAsync(lfu, iteration);
+        }
+
+        [Theory]
+        [Repeat(soakIterations)]
+        public async Task WhenConcurrentGetAndUpdateCacheEndsInConsistentState(int iteration)
+        {
+            var lfu = CreateWithBackgroundScheduler();
+
+            await Threaded.Run(threads, () => {
+                for (int i = 0; i < loopIterations; i++)
+                {
+                    lfu.TryUpdate(i + 1, i.ToString());
+                    lfu.GetOrAdd(i + 1, i => i.ToString());
+                }
+            });
+
+            await RunIntegrityCheckAsync(lfu, iteration);
+        }
+
+        [Theory]
+        [Repeat(soakIterations)]
+        public async Task WhenSoakConcurrentGetAndRemoveCacheEndsInConsistentState(int iteration)
+        {
+            var lfu = CreateWithBackgroundScheduler();
+
+            await Threaded.Run(threads, () => {
+                for (int i = 0; i < loopIterations; i++)
+                {
+                    lfu.TryRemove(i + 1);
+                    lfu.GetOrAdd(i + 1, i => i.ToString());
+                }
+            });
+
+            await RunIntegrityCheckAsync(lfu, iteration);
+        }
+
+        [Theory]
+        [Repeat(soakIterations)]
+        public async Task WhenConcurrentGetAndRemoveKvpCacheEndsInConsistentState(int iteration)
+        {
+            var lfu = CreateWithBackgroundScheduler();
+
+            await Threaded.Run(threads, () => {
+                for (int i = 0; i < loopIterations; i++)
+                {
+                    lfu.TryRemove(new KeyValuePair<int, string>(i + 1, (i + 1).ToString()));
+                    lfu.GetOrAdd(i + 1, i => i.ToString());
+                }
+            });
+
+            await RunIntegrityCheckAsync(lfu, iteration);
+        }
+
+        [Fact]
+        public async Task ThreadedVerifyMisses()
+        {
+            // buffer size is 1, this will cause dropped writes on some threads where the buffer is full
+            var cache = new ConcurrentLfu<int, string>(1, 20, new NullScheduler(), EqualityComparer<int>.Default);
+
+            await Threaded.Run(threads, i =>
+            {
+                Func<int, string> func = x => x.ToString();
+
+                int start = i * loopIterations;
+
+                for (int j = start; j < start + loopIterations; j++)
+                {
+                    cache.GetOrAdd(j, func);
+                }
+            });
+
+            var samplePercent = cache.Metrics.Value.Misses / (double)loopIterations / threads * 100;
+
+            this.output.WriteLine($"Cache misses {cache.Metrics.Value.Misses} (sampled {samplePercent}%)");
+            this.output.WriteLine($"Maintenance ops {cache.Scheduler.RunCount}");
+
+            cache.Metrics.Value.Misses.Should().Be(loopIterations * threads);
+            RunIntegrityCheck(cache, this.output);
+        }
+
+        private ConcurrentLfu<int, string> CreateWithBackgroundScheduler()
+        {
+            var scheduler = new BackgroundThreadScheduler();
+            return new ConcurrentLfuBuilder<int, string>().WithCapacity(9).WithScheduler(scheduler).Build() as ConcurrentLfu<int, string>;
+        }
+
+        private async Task RunIntegrityCheckAsync(ConcurrentLfu<int, string> lfu, int iteration)
+        {
+            this.output.WriteLine($"iteration {iteration} keys={string.Join(" ", lfu.Keys)}");
+
+            var scheduler = lfu.Scheduler as BackgroundThreadScheduler;
+            scheduler.Dispose();
+            await scheduler.Completion;
+
+            RunIntegrityCheck(lfu, this.output);
+        }
+
+        private static void RunIntegrityCheck<K,V>(ConcurrentLfu<K,V> cache, ITestOutputHelper output)
+        {
+            new ConcurrentLfuIntegrityChecker<K, V, AccessOrderNode<K, V>, AccessOrderPolicy<K, V>>(cache.Core).Validate(output);
+        }
+    }
+
+    internal class ConcurrentLfuIntegrityChecker<K, V, N, P>
+        where N : LfuNode<K, V>
+        where P : struct, INodePolicy<K, V, N>
+    {
+        private readonly ConcurrentLfuCore<K, V, N, P> cache;
+
+        private readonly LfuNodeList<K, V> windowLru;
+        private readonly LfuNodeList<K, V> probationLru;
+        private readonly LfuNodeList<K, V> protectedLru;
+
+        private readonly StripedMpscBuffer<N> readBuffer;
+        private readonly MpscBoundedBuffer<N> writeBuffer;
+
+        private static FieldInfo windowLruField = typeof(ConcurrentLfuCore<K, V, N, P>).GetField("windowLru", BindingFlags.NonPublic | BindingFlags.Instance);
+        private static FieldInfo probationLruField = typeof(ConcurrentLfuCore<K, V, N, P>).GetField("probationLru", BindingFlags.NonPublic | BindingFlags.Instance);
+        private static FieldInfo protectedLruField = typeof(ConcurrentLfuCore<K, V, N, P>).GetField("protectedLru", BindingFlags.NonPublic | BindingFlags.Instance);
+
+        private static FieldInfo readBufferField = typeof(ConcurrentLfuCore<K, V, N, P>).GetField("readBuffer", BindingFlags.NonPublic | BindingFlags.Instance);
+        private static FieldInfo writeBufferField = typeof(ConcurrentLfuCore<K, V, N, P>).GetField("writeBuffer", BindingFlags.NonPublic | BindingFlags.Instance);
+
+        public ConcurrentLfuIntegrityChecker(ConcurrentLfuCore<K, V, N, P> cache)
+        {
+            this.cache = cache;
+
+            // get lrus via reflection
+            this.windowLru = (LfuNodeList<K, V>)windowLruField.GetValue(cache);
+            this.probationLru = (LfuNodeList<K, V>)probationLruField.GetValue(cache);
+            this.protectedLru = (LfuNodeList<K, V>)protectedLruField.GetValue(cache);
+
+            this.readBuffer = (StripedMpscBuffer<N>)readBufferField.GetValue(cache);
+            this.writeBuffer = (MpscBoundedBuffer<N>)writeBufferField.GetValue(cache);
+        }
+
+        public void Validate(ITestOutputHelper output)
+        {
+            cache.DoMaintenance();
+
+            // buffers should be empty after maintenance
+            this.readBuffer.Count.Should().Be(0);
+            this.writeBuffer.Count.Should().Be(0);
+
+            // all the items in the LRUs must exist in the dictionary.
+            // no items should be marked as removed after maintenance has run
+            VerifyLruInDictionary(this.windowLru, output);
+            VerifyLruInDictionary(this.probationLru, output);
+            VerifyLruInDictionary(this.protectedLru, output);
+
+            // all the items in the dictionary must exist in the node list
+            VerifyDictionaryInLrus();
+
+            // cache must be within capacity
+            cache.Count.Should().BeLessThanOrEqualTo(cache.Capacity, "capacity out of valid range");
+        }
+
+        private void VerifyLruInDictionary(LfuNodeList<K, V> lfuNodes, ITestOutputHelper output)
+        {
+            var node = lfuNodes.First;
+
+            while (node != null) 
+            {
+                node.WasRemoved.Should().BeFalse();
+                node.WasDeleted.Should().BeFalse();
+
+                // This can occur if there is a race between:
+                // Thread 1: TryRemove, delete node from dictionary, set WasRemoved flag
+                // Thread 2: Check WasRemoved flag, if not add to lru
+                // It's not clear how WasRemoved can be false in this situation.
+                if (!cache.TryGet(node.Key, out _))
+                {
+                    output.WriteLine($"Orphaned node with key {node.Key} detected.");
+                }
+
+                node = node.Next;
+            }
+        }
+
+        private void VerifyDictionaryInLrus()
+        {
+            foreach (var kvp in this.cache)
+            {
+                var exists = Exists(kvp, this.windowLru) || Exists(kvp, this.probationLru) || Exists(kvp, this.protectedLru);
+                exists.Should().BeTrue($"key {kvp.Key} must exist in LRU lists");
+            }
+        }
+
+        private static bool Exists(KeyValuePair<K, V> kvp, LfuNodeList<K, V> lfuNodes)
+        {
+            var node = lfuNodes.First;
+
+            while (node != null)
+            {
+                if (EqualityComparer<K>.Default.Equals(node.Key, kvp.Key))
+                {
+                    return true;
+                }
+
+                node = node.Next;
+            }
+
+            return false;
+        }
+    }
+}