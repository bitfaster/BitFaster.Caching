--- conflicted
+++ resolved
@@ -38,11 +38,11 @@
 
     steps:
     - name: Checkout repository
-      uses: actions/checkout@v4
+      uses: actions/checkout@v3
 
     # Initializes the CodeQL tools for scanning.
     - name: Initialize CodeQL
-      uses: github/codeql-action/init@v3
+      uses: github/codeql-action/init@v2
       with:
         languages: ${{ matrix.language }}
         # If you wish to specify custom queries, you can do so here or in a config file.
@@ -52,12 +52,8 @@
 
     # Autobuild attempts to build any compiled languages  (C/C++, C#, or Java).
     # If this step fails, then you should remove it and run the build manually (see below)
-    #- name: Autobuild
-<<<<<<< HEAD
-    #  uses: github/codeql-action/autobuild@v2
-=======
-    #  uses: github/codeql-action/autobuild@v3
->>>>>>> 56d0d786
+    - name: Autobuild
+      uses: github/codeql-action/autobuild@v2
 
     # ℹ️ Command-line programs to run using the OS shell.
     # 📚 https://git.io/JvXDl
@@ -69,27 +65,6 @@
     #- run: |
     #   make bootstrap
     #   make release
-    - name: Setup .NET SDK
-      uses: actions/setup-dotnet@v4
-      with:
-        dotnet-version: '9.0.x'
-
-    - name: Restore dependencies
-      run: dotnet restore
-
-    - name: Build
-      run: dotnet build --configuration Debug --no-restore
-
-    - name: Setup .NET SDK
-      uses: actions/setup-dotnet@v3.2.0
-      with:
-        dotnet-version: '9.0.x'
-
-    - name: Restore dependencies
-      run: dotnet restore
-
-    - name: Build
-      run: dotnet build --configuration Debug --no-restore
 
     - name: Perform CodeQL Analysis
       uses: github/codeql-action/analyze@v3