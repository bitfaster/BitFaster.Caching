﻿using System;
using System.Diagnostics;
using System.Diagnostics.CodeAnalysis;
using System.Threading;
using System.Threading.Tasks;

namespace BitFaster.Caching.Atomic
{
    /// <summary>
    /// A class that provides simple, lightweight exactly once initialization for scoped values
    /// stored in a cache.
    /// </summary>
    /// <typeparam name="K">The type of the key.</typeparam>
    /// <typeparam name="V">The type of the value.</typeparam>
    [DebuggerDisplay("IsScopeCreated={initializer == null}, Value={ScopeIfCreated}")]
    public sealed class ScopedAsyncAtomicFactory<K, V> : IScoped<V>, IDisposable
        where K : notnull
        where V : IDisposable
    {
        private Scoped<V>? scope;
        private Initializer? initializer;

        /// <summary>
        /// Initializes a new instance of the <see cref="ScopedAsyncAtomicFactory{K, V}"/> class.
        /// </summary>
        public ScopedAsyncAtomicFactory()
        {
            initializer = new Initializer();
        }

        /// <summary>
        /// Initializes a new instance of the <see cref="ScopedAsyncAtomicFactory{K, V}"/> class with the
        /// specified value.
        /// </summary>
        /// <param name="value">The value.</param>
        public ScopedAsyncAtomicFactory(V value)
        {
            scope = new Scoped<V>(value);
        }

        /// <summary>
        /// Gets a value indicating whether the scope has been initialized.
        /// </summary>
        public bool IsScopeCreated => initializer == null;

        /// <summary>
        /// Gets the scope if it has been initialized, else default.
        /// </summary>
        public Scoped<V>? ScopeIfCreated
        {
            get
            {
                if (initializer != null)
                {
                    return default;
                }

                return scope;
            }
        }

        /// <summary>
        /// Attempts to create a lifetime for the scoped value. The lifetime guarantees the value is alive until 
        /// the lifetime is disposed.
        /// </summary>
        /// <param name="lifetime">When this method returns, contains the Lifetime that was created, or the default value of the type if the operation failed.</param>
        /// <returns>true if the Lifetime was created; otherwise false.</returns>
        public bool TryCreateLifetime([MaybeNullWhen(false)] out Lifetime<V> lifetime)
        {
            if (scope?.IsDisposed ?? false || initializer != null)
            {
                lifetime = default;
                return false;
            }

            return scope!.TryCreateLifetime(out lifetime);
        }

        /// <summary>
        /// Attempts to create a lifetime for the scoped value. The lifetime guarantees the value is alive until 
        /// the lifetime is disposed.
        /// </summary>
        /// <param name="key">The key associated with the scoped value.</param>
        /// <param name="valueFactory">The value factory to use to create the scoped value when it is not initialized.</param>
        /// <returns>true if the Lifetime was created; otherwise false. If the lifetime was created, the new lifetime is also returned.</returns>
        // backcompat: remove
        public ValueTask<(bool success, Lifetime<V>? lifetime)> TryCreateLifetimeAsync(K key, Func<K, Task<Scoped<V>>> valueFactory)
        {
            return TryCreateLifetimeAsync(key, new AsyncValueFactory<K, Scoped<V>>(valueFactory));
        }

        /// <summary>
        /// Attempts to create a lifetime for the scoped value. The lifetime guarantees the value is alive until 
        /// the lifetime is disposed.
        /// </summary>
        /// <typeparam name="TFactory">The type of the value factory.</typeparam>
        /// <param name="key">The key associated with the scoped value.</param>
        /// <param name="valueFactory">The value factory to use to create the scoped value when it is not initialized.</param>
        /// <returns>true if the Lifetime was created; otherwise false. If the lifetime was created, the new lifetime is also returned.</returns>
        public async ValueTask<(bool success, Lifetime<V>? lifetime)> TryCreateLifetimeAsync<TFactory>(K key, TFactory valueFactory) where TFactory : struct, IAsyncValueFactory<K, Scoped<V>>
        {
            // if disposed, return
            if (scope?.IsDisposed ?? false)
            {
                return (false, default);
            }

            // Create scope EXACTLY once, ref count cas operates over same scope
            if (initializer != null)
            {
                await InitializeScopeAsync(key, valueFactory).ConfigureAwait(false);
            }

            bool res = scope!.TryCreateLifetime(out var lifetime);
            return (res, lifetime);
        }

        private async ValueTask InitializeScopeAsync<TFactory>(K key, TFactory valueFactory) where TFactory : struct, IAsyncValueFactory<K, Scoped<V>>
        {
            var init = Volatile.Read(ref initializer);

            if (init != null)
            {
                scope = await init.CreateScopeAsync(key, valueFactory).ConfigureAwait(false);
                Volatile.Write(ref initializer, null);
            }
        }

        /// <summary>
        /// Terminates the scope and disposes the value. Once the scope is terminated, it is no longer
        /// possible to create new lifetimes for the value.
        /// </summary>
        public void Dispose()
        {
            var init = initializer;

            if (init != null && init.TryGetScope(out var disposeScope))
            {
                scope = disposeScope;
            }

            // It is possible that a task was running to create the scope, but it didn't complete yet
            // in that case this.scope == null. Initializer is now marked for dispose, and the new 
            // scope will be disposed when the task completes.
            scope?.Dispose();
        }

        private class Initializer
        {
            private bool isTaskInitialized;
            private bool isTaskCompleted;
            private bool isDisposeRequested;
            private Task<Scoped<V>>? task;

            public async ValueTask<Scoped<V>> CreateScopeAsync<TFactory>(K key, TFactory valueFactory) where TFactory : struct, IAsyncValueFactory<K, Scoped<V>>
            {
                var tcs = new TaskCompletionSource<Scoped<V>>(TaskCreationOptions.RunContinuationsAsynchronously);

                var synchronizedTask = DoubleCheck(tcs.Task);

                if (ReferenceEquals(synchronizedTask, tcs.Task))
                {
                    try
                    {
                        var scope = await valueFactory.CreateAsync(key).ConfigureAwait(false);
                        tcs.SetResult(scope);

                        Volatile.Write(ref isTaskCompleted, true);

                        if (Volatile.Read(ref isDisposeRequested))
                        {
                            scope.Dispose();
                        }

                        return scope;
                    }
                    catch (Exception)
                    {
                        Volatile.Write(ref isTaskInitialized, false);
<<<<<<< HEAD
                        throw;
=======
                        tcs.SetException(ex);

                        // always await the task to avoid unobserved task exceptions - normal case is that no other thread is waiting.
                        // this will re-throw the exception.
                        await tcs.Task.ConfigureAwait(false);
>>>>>>> 828ed649
                    }
                }

                return await synchronizedTask.ConfigureAwait(false);
            }

#pragma warning disable CA2002 // Do not lock on objects with weak identity
            private Task<Scoped<V>> DoubleCheck(Task<Scoped<V>> value)
            {
                // Fast path
                if (Volatile.Read(ref isTaskInitialized))
                {
                    return task!;
                }

                lock (this)
                {
                    if (!isTaskInitialized)
                    {
                        task = value;
                        isTaskInitialized = true;
                    }
                }

                return task!;
            }
#pragma warning restore CA2002 // Do not lock on objects with weak identity

            // <remarks>
            // Let's say there are 2 threads, A and B:
            // A is the init thread
            //    1. mark isTaskInitialized = true
            //    2. read is dispose requested
            // B is the dispose thread
            //    1. mark dispose requested = true
            //    2. read isTaskInitialized
            // Due to the rules of volatile, these reads and writes cannot be reordered. 
            // Therefore, the dispose race reduces to two possible scenarios:
            // 1. If init task is completed, we can return it, then dispose it
            // 2. If it is not yet completed, it is guaranteed to dispose on completion because volatile writes cannot be re-ordered.
            // If the value factory continuously throws, the object will be neither created nor disposed. This is considered benign.
            // </remarks>
            public bool TryGetScope([MaybeNullWhen(false)] out Scoped<V> scope)
            {
                Volatile.Write(ref this.isDisposeRequested, true);

                if (Volatile.Read(ref isTaskCompleted))
                {
                    // isTaskCompleted is only set when there is no exception, so this is safe to return
                    scope = task!.Result;
                    return true;
                }

                scope = default;
                return false;
            }
        }
    }
}<|MERGE_RESOLUTION|>--- conflicted
+++ resolved
@@ -174,18 +174,14 @@
 
                         return scope;
                     }
-                    catch (Exception)
+                    catch (Exception ex)
                     {
                         Volatile.Write(ref isTaskInitialized, false);
-<<<<<<< HEAD
-                        throw;
-=======
                         tcs.SetException(ex);
 
                         // always await the task to avoid unobserved task exceptions - normal case is that no other thread is waiting.
                         // this will re-throw the exception.
                         await tcs.Task.ConfigureAwait(false);
->>>>>>> 828ed649
                     }
                 }
 
