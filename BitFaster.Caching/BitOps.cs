--- conflicted
+++ resolved
@@ -1,218 +1,176 @@
-﻿using System;
-using System.Numerics;
-
-namespace BitFaster.Caching
-{
-    /// <summary>
-    /// Provides utility methods for bit-twiddling operations.
-    /// </summary>
-    public static class BitOps
-    {
-        /// <summary>
-        /// Calculate the smallest power of 2 greater than the input parameter.
-        /// </summary>
-        /// <param name="x">The input parameter.</param>
-        /// <returns>Smallest power of two greater than or equal to x.</returns>
-        public static int CeilingPowerOfTwo(int x)
-        {
-            return (int)CeilingPowerOfTwo((uint)x);
-        }
-
-        public static long CeilingPowerOfTwo(long x)
-        {
-            return (long)CeilingPowerOfTwo((ulong)x);
-        }
-
-        /// <summary>
-        /// Calculate the smallest power of 2 greater than the input parameter.
-        /// </summary>
-        /// <param name="x">The input parameter.</param>
-        /// <returns>Smallest power of two greater than or equal to x.</returns>
-        internal static long CeilingPowerOfTwo(long x)
-        {
-            return (long)CeilingPowerOfTwo((ulong)x);
-        }
-
-        /// <summary>
-        /// Calculate the smallest power of 2 greater than the input parameter.
-        /// </summary>
-        /// <param name="x">The input parameter.</param>
-        /// <returns>Smallest power of two greater than or equal to x.</returns>
-        public static uint CeilingPowerOfTwo(uint x)
-        {
-#if NETSTANDARD2_0
-            // https://graphics.stanford.edu/~seander/bithacks.html#RoundUpPowerOf2
-            --x;
-            x |= x >> 1;
-            x |= x >> 2;
-            x |= x >> 4;
-            x |= x >> 8;
-            x |= x >> 16;
-            return x + 1;
-#else
-            return 1u << -BitOperations.LeadingZeroCount(x - 1);
-#endif
-<<<<<<< HEAD
-        }
-
-        public static ulong CeilingPowerOfTwo(ulong x)
-        {
-#if NETSTANDARD2_0
-            // https://graphics.stanford.edu/~seander/bithacks.html#RoundUpPowerOf2
-            --x;
-            x |= x >> 1;
-            x |= x >> 2;
-            x |= x >> 4;
-            x |= x >> 8;
-            x |= x >> 16;
-            x |= x >> 32;
-            return x + 1;
-#else
-            return 1u << -BitOperations.LeadingZeroCount(x - 1);
-#endif
-
-        }
-
-        public static int TrailingZeroCount(long x)
-        {
-            return TrailingZeroCount((ulong)x);
-        }
-
-        public static int TrailingZeroCount(ulong x)
-        {
-#if NETSTANDARD2_0
-            // https://codereview.stackexchange.com/questions/288007/c-bit-utility-functions-popcount-trailing-zeros-count-reverse-all-bits
-            return BitCount(~x & (x - 1));
-#else
-            return BitOperations.TrailingZeroCount(x);
-#endif
-=======
-        }
-
-        /// <summary>
-        /// Calculate the smallest power of 2 greater than the input parameter.
-        /// </summary>
-        /// <param name="x">The input parameter.</param>
-        /// <returns>Smallest power of two greater than or equal to x.</returns>
-        internal static ulong CeilingPowerOfTwo(ulong x)
-        {
-#if NETSTANDARD2_0
-            // https://graphics.stanford.edu/~seander/bithacks.html#RoundUpPowerOf2
-            --x;
-            x |= x >> 1;
-            x |= x >> 2;
-            x |= x >> 4;
-            x |= x >> 8;
-            x |= x >> 16;
-            x |= x >> 32;
-            return x + 1;
-#else
-            return 1ul << -BitOperations.LeadingZeroCount(x - 1);
-#endif
-        }
-
-        /// <summary>
-        /// Counts the number of trailing zero bits in the input parameter.
-        /// </summary>
-        /// <param name="x">The input parameter.</param>
-        /// <returns>The number of trailing zero bits.</returns>
-        internal static int TrailingZeroCount(long x)
-        {
-            return TrailingZeroCount((ulong)x);
-        }
-
-        /// <summary>
-        /// Counts the number of trailing zero bits in the input parameter.
-        /// </summary>
-        /// <param name="x">The input parameter.</param>
-        /// <returns>The number of trailing zero bits.</returns>
-        internal static int TrailingZeroCount(ulong x)
-        {
-#if NETSTANDARD2_0
-            // https://codereview.stackexchange.com/questions/288007/c-bit-utility-functions-popcount-trailing-zeros-count-reverse-all-bits
-            return BitCount(~x & (x - 1));
-#else
-            return BitOperations.TrailingZeroCount(x);
-#endif
->>>>>>> fc969c82
-        }
-
-
-        /// <summary>
-        /// Counts the number of 1 bits in the input parameter.
-        /// </summary>
-        /// <param name="x">The input parameter.</param>
-        /// <returns>The number of 1 bits.</returns>
-        public static int BitCount(int x)
-        {
-            return BitCount((uint)x);
-        }
-
-        /// <summary>
-        /// Counts the number of 1 bits in the input parameter.
-        /// </summary>
-        /// <param name="x">The input parameter.</param>
-        /// <returns>The number of 1 bits.</returns>
-        public static int BitCount(uint x)
-        {
-#if NETSTANDARD2_0
-            var count = 0;
-            while (x != 0)
-            {
-                count++;
-                x &= x - 1; //walking through all the bits which are set to one
-            }
-
-            return count;
-#else
-            return BitOperations.PopCount(x);
-#endif
-        }
-
-        /// <summary>
-        /// Counts the number of 1 bits in the input parameter.
-        /// </summary>
-        /// <param name="x">The input parameter.</param>
-        /// <returns>The number of 1 bits.</returns>
-        public static int BitCount(long x)
-        {
-            return BitCount((ulong)x);
-        }
-
-        /// <summary>
-        /// Counts the number of 1 bits in the input parameter.
-        /// </summary>
-        /// <param name="x">The input parameter.</param>
-        /// <returns>The number of 1 bits.</returns>
-        public static int BitCount(ulong x)
-        {
-#if NETSTANDARD2_0
-            var count = 0;
-            while (x != 0)
-            {
-                count++;
-                x &= x - 1; //walking through all the bits which are set to one
-            }
-
-            return count;
-#else
-            return BitOperations.PopCount(x);
-#endif
-        }
-
-        /// <summary>
-        /// Computes Stafford variant 13 of 64-bit mix function.
-        /// </summary>
-        /// <param name="z">The input parameter.</param>
-        /// <returns>A bit mix of the input parameter.</returns>
-        /// <remarks>
-        /// See http://zimbry.blogspot.com/2011/09/better-bit-mixing-improving-on.html
-        /// </remarks>
-        public static ulong Mix64(ulong z)
-        {
-            z = (z ^ z >> 30) * 0xbf58476d1ce4e5b9L;
-            z = (z ^ z >> 27) * 0x94d049bb133111ebL;
-            return z ^ z >> 31;
-        }
-    }
-}+﻿using System;
+using System.Numerics;
+
+namespace BitFaster.Caching
+{
+    /// <summary>
+    /// Provides utility methods for bit-twiddling operations.
+    /// </summary>
+    public static class BitOps
+    {
+        /// <summary>
+        /// Calculate the smallest power of 2 greater than the input parameter.
+        /// </summary>
+        /// <param name="x">The input parameter.</param>
+        /// <returns>Smallest power of two greater than or equal to x.</returns>
+        public static int CeilingPowerOfTwo(int x)
+        {
+            return (int)CeilingPowerOfTwo((uint)x);
+        }
+
+        /// <summary>
+        /// Calculate the smallest power of 2 greater than the input parameter.
+        /// </summary>
+        /// <param name="x">The input parameter.</param>
+        /// <returns>Smallest power of two greater than or equal to x.</returns>
+        internal static long CeilingPowerOfTwo(long x)
+        {
+            return (long)CeilingPowerOfTwo((ulong)x);
+        }
+
+        /// <summary>
+        /// Calculate the smallest power of 2 greater than the input parameter.
+        /// </summary>
+        /// <param name="x">The input parameter.</param>
+        /// <returns>Smallest power of two greater than or equal to x.</returns>
+        public static uint CeilingPowerOfTwo(uint x)
+        {
+#if NETSTANDARD2_0
+            // https://graphics.stanford.edu/~seander/bithacks.html#RoundUpPowerOf2
+            --x;
+            x |= x >> 1;
+            x |= x >> 2;
+            x |= x >> 4;
+            x |= x >> 8;
+            x |= x >> 16;
+            return x + 1;
+#else
+            return 1u << -BitOperations.LeadingZeroCount(x - 1);
+#endif
+        }
+
+        /// <summary>
+        /// Calculate the smallest power of 2 greater than the input parameter.
+        /// </summary>
+        /// <param name="x">The input parameter.</param>
+        /// <returns>Smallest power of two greater than or equal to x.</returns>
+        internal static ulong CeilingPowerOfTwo(ulong x)
+        {
+#if NETSTANDARD2_0
+            // https://graphics.stanford.edu/~seander/bithacks.html#RoundUpPowerOf2
+            --x;
+            x |= x >> 1;
+            x |= x >> 2;
+            x |= x >> 4;
+            x |= x >> 8;
+            x |= x >> 16;
+            x |= x >> 32;
+            return x + 1;
+#else
+            return 1ul << -BitOperations.LeadingZeroCount(x - 1);
+#endif
+        }
+
+        /// <summary>
+        /// Counts the number of trailing zero bits in the input parameter.
+        /// </summary>
+        /// <param name="x">The input parameter.</param>
+        /// <returns>The number of trailing zero bits.</returns>
+        internal static int TrailingZeroCount(long x)
+        {
+            return TrailingZeroCount((ulong)x);
+        }
+
+        /// <summary>
+        /// Counts the number of trailing zero bits in the input parameter.
+        /// </summary>
+        /// <param name="x">The input parameter.</param>
+        /// <returns>The number of trailing zero bits.</returns>
+        internal static int TrailingZeroCount(ulong x)
+        {
+#if NETSTANDARD2_0
+            // https://codereview.stackexchange.com/questions/288007/c-bit-utility-functions-popcount-trailing-zeros-count-reverse-all-bits
+            return BitCount(~x & (x - 1));
+#else
+            return BitOperations.TrailingZeroCount(x);
+#endif
+        }
+
+        /// <summary>
+        /// Counts the number of 1 bits in the input parameter.
+        /// </summary>
+        /// <param name="x">The input parameter.</param>
+        /// <returns>The number of 1 bits.</returns>
+        public static int BitCount(int x)
+        {
+            return BitCount((uint)x);
+        }
+
+        /// <summary>
+        /// Counts the number of 1 bits in the input parameter.
+        /// </summary>
+        /// <param name="x">The input parameter.</param>
+        /// <returns>The number of 1 bits.</returns>
+        public static int BitCount(uint x)
+        {
+#if NETSTANDARD2_0
+            var count = 0;
+            while (x != 0)
+            {
+                count++;
+                x &= x - 1; //walking through all the bits which are set to one
+            }
+
+            return count;
+#else
+            return BitOperations.PopCount(x);
+#endif
+        }
+
+        /// <summary>
+        /// Counts the number of 1 bits in the input parameter.
+        /// </summary>
+        /// <param name="x">The input parameter.</param>
+        /// <returns>The number of 1 bits.</returns>
+        public static int BitCount(long x)
+        {
+            return BitCount((ulong)x);
+        }
+
+        /// <summary>
+        /// Counts the number of 1 bits in the input parameter.
+        /// </summary>
+        /// <param name="x">The input parameter.</param>
+        /// <returns>The number of 1 bits.</returns>
+        public static int BitCount(ulong x)
+        {
+#if NETSTANDARD2_0
+            var count = 0;
+            while (x != 0)
+            {
+                count++;
+                x &= x - 1; //walking through all the bits which are set to one
+            }
+
+            return count;
+#else
+            return BitOperations.PopCount(x);
+#endif
+        }
+
+        /// <summary>
+        /// Computes Stafford variant 13 of 64-bit mix function.
+        /// </summary>
+        /// <param name="z">The input parameter.</param>
+        /// <returns>A bit mix of the input parameter.</returns>
+        /// <remarks>
+        /// See http://zimbry.blogspot.com/2011/09/better-bit-mixing-improving-on.html
+        /// </remarks>
+        public static ulong Mix64(ulong z)
+        {
+            z = (z ^ z >> 30) * 0xbf58476d1ce4e5b9L;
+            z = (z ^ z >> 27) * 0x94d049bb133111ebL;
+            return z ^ z >> 31;
+        }
+    }
+}