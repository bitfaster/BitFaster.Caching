﻿using System;
using System.Collections;
using System.Collections.Concurrent;
using System.Collections.Generic;
using System.Diagnostics;
using System.Diagnostics.CodeAnalysis;
using System.Runtime.InteropServices;
using System.Threading;
using System.Threading.Tasks;
using BitFaster.Caching.Buffers;
using BitFaster.Caching.Concurrent;
using BitFaster.Caching.Lru;
using BitFaster.Caching.Scheduler;

#if !NETSTANDARD2_0
using System.Buffers;
#endif

#if DEBUG
using System.Linq;
using System.Text;
#endif

namespace BitFaster.Caching.Lfu
{
    /// <summary>
    /// An LFU cache with a W-TinyLfu eviction policy.
    /// </summary>
    /// <remarks>
    /// Based on Caffeine written by Ben Manes.
    /// https://www.apache.org/licenses/LICENSE-2.0
    /// </remarks>
    [DebuggerTypeProxy(typeof(ConcurrentLfu<,>.LfuDebugView))]
    [DebuggerDisplay("Count = {Count}/{Capacity}")]
    public sealed class ConcurrentLfu<K, V> : ICache<K, V>, IAsyncCache<K, V>, IBoundedPolicy
    {
        private const int MaxWriteBufferRetries = 64;

        private readonly ConcurrentDictionary<K, LfuNode<K, V>> dictionary;

        private readonly StripedMpscBuffer<LfuNode<K, V>> readBuffer;
        private readonly StripedMpscBuffer<LfuNode<K, V>> writeBuffer;

        private readonly CacheMetrics metrics = new CacheMetrics();

        private readonly CmSketch<K> cmSketch;

        private readonly LfuNodeList<K, V> windowLru;
        private readonly LfuNodeList<K, V> probationLru;
        private readonly LfuNodeList<K, V> protectedLru;

        private readonly LfuCapacityPartition capacity;

        private readonly DrainStatus drainStatus = new DrainStatus();
        private readonly object maintenanceLock = new object();

        private readonly IScheduler scheduler;

#if NETSTANDARD2_0
        private readonly LfuNode<K, V>[] drainBuffer;
#endif

        public ConcurrentLfu(int capacity)
            : this(Defaults.ConcurrencyLevel, capacity, new ThreadPoolScheduler(), EqualityComparer<K>.Default, LfuBufferSize.Default(Defaults.ConcurrencyLevel, capacity))
        {        
        }

        public ConcurrentLfu(int concurrencyLevel, int capacity, IScheduler scheduler, IEqualityComparer<K> comparer, LfuBufferSize bufferSize)
        {
            this.dictionary = new ConcurrentDictionary<K, LfuNode<K, V>>(concurrencyLevel, capacity, comparer);

            this.readBuffer = new StripedMpscBuffer<LfuNode<K, V>>(bufferSize.Read);
            this.writeBuffer = new StripedMpscBuffer<LfuNode<K, V>>(bufferSize.Write);

            this.cmSketch = new CmSketch<K>(1, comparer);
            this.cmSketch.EnsureCapacity(capacity);
            this.windowLru = new LfuNodeList<K, V>();
            this.probationLru = new LfuNodeList<K, V>();
            this.protectedLru = new LfuNodeList<K, V>();

            this.capacity = new LfuCapacityPartition(capacity);

            this.scheduler = scheduler;

#if NETSTANDARD2_0
            this.drainBuffer = new LfuNode<K, V>[this.readBuffer.Capacity];
#endif
        }

        public int Count => this.dictionary.Count;

        public int Capacity => this.capacity.Capacity;

        public Optional<ICacheMetrics> Metrics => new Optional<ICacheMetrics>(this.metrics);

        public Optional<ICacheEvents<K, V>> Events => Optional<ICacheEvents<K, V>>.None();

        public CachePolicy Policy => new CachePolicy(new Optional<IBoundedPolicy>(this), Optional<ITimePolicy>.None());

        public ICollection<K> Keys => this.dictionary.Keys;

        public IScheduler Scheduler => scheduler;

        public void AddOrUpdate(K key, V value)
        {
            while (true)
            {
                if (TryUpdate(key, value))
                {
                    return;
                }

                var node = new LfuNode<K, V>(key, value);
                if (this.dictionary.TryAdd(key, node))
                {
                    AfterWrite(node);
                    return;
                }
            }
        }

        public void Clear()
        {
            this.Trim(this.Count);

            lock (maintenanceLock)
            {
                this.cmSketch.Clear();
                this.readBuffer.Clear();
                this.writeBuffer.Clear();
            }
        }

        public void Trim(int itemCount)
        {
            itemCount = Math.Min(itemCount, this.Count);
            var candidates = new List<LfuNode<K, V>>(itemCount);

            // TODO: this is LRU order eviction, Caffeine is based on frequency
            lock (maintenanceLock)
            {
                // flush all buffers
                Maintenance();

                // walk in lru order, get itemCount keys to evict
                TakeCandidatesInLruOrder(this.probationLru, candidates, itemCount);
                TakeCandidatesInLruOrder(this.protectedLru, candidates, itemCount);
                TakeCandidatesInLruOrder(this.windowLru, candidates, itemCount);
            }

            foreach (var candidate in candidates)
            {
                this.TryRemove(candidate.Key);
            }
        }

        public V GetOrAdd(K key, Func<K, V> valueFactory)
        {
            while (true)
            {
                if (this.TryGet(key, out V value))
                {
                    return value;
                }

                var node = new LfuNode<K, V>(key, valueFactory(key));
                if (this.dictionary.TryAdd(key, node))
                {
                    AfterWrite(node);
                    return node.Value;
                }
            }
        }

        public async ValueTask<V> GetOrAddAsync(K key, Func<K, Task<V>> valueFactory)
        {
            while (true)
            {
                if (this.TryGet(key, out V value))
                {
                    return value;
                }

                var node = new LfuNode<K, V>(key, await valueFactory(key).ConfigureAwait(false));
                if (this.dictionary.TryAdd(key, node))
                {
                    AfterWrite(node);
                    return node.Value;
                }
            }
        }

        public bool TryGet(K key, out V value)
        {
            if (this.dictionary.TryGetValue(key, out var node))
            {
                bool delayable = this.readBuffer.TryAdd(node) != BufferStatus.Full;

                if (this.drainStatus.ShouldDrain(delayable))
                { 
                    TryScheduleDrain(); 
                }
                value = node.Value;               
                return true;
            }

            this.metrics.requestMissCount.Increment();

            value = default;
            return false;
        }

        public bool TryRemove(K key)
        {
            if (this.dictionary.TryRemove(key, out var node))
            {
                node.WasRemoved = true;
                AfterWrite(node);
                return true;
            }

            return false;
        }

        public bool TryUpdate(K key, V value)
        {
            if (this.dictionary.TryGetValue(key, out var node))
            {
                node.Value = value;

                // It's ok for this to be lossy, since the node is already tracked
                // and we will just lose ordering/hit count, but not orphan the node.
                this.writeBuffer.TryAdd(node);
                TryScheduleDrain();
                return true;
            }

            return false;
        }

        public void PendingMaintenance()
        {
            DrainBuffers();
        }

        public IEnumerator<KeyValuePair<K, V>> GetEnumerator()
        {
            foreach (var kvp in this.dictionary)
            {
                yield return new KeyValuePair<K, V>(kvp.Key, kvp.Value.Value);
            }
        }

        private static void TakeCandidatesInLruOrder(LfuNodeList<K, V> lru, List<LfuNode<K, V>> candidates, int itemCount)
        {
            var curr = lru.First;

            while (candidates.Count < itemCount && curr != null)
            {
                candidates.Add(curr);
                curr = curr.Next;
            }
        }

        private void AfterWrite(LfuNode<K, V> node)
        {
            for (int i = 0; i < MaxWriteBufferRetries; i++)
            {
                if (writeBuffer.TryAdd(node) == BufferStatus.Success)
                {
                    ScheduleAfterWrite();
                    return;
                }

                TryScheduleDrain();
            }

            lock (this.maintenanceLock)
            {
                // aggressively try to exit the lock early before doing full maintenance
                var status = BufferStatus.Contended;
                while (status != BufferStatus.Full)
                {
                    status = writeBuffer.TryAdd(node);

                    if (status != BufferStatus.Success)
                    {
                        return;
                    }
                }

                // if the write was dropped from the buffer, explicitly pass it to maintenance
                Maintenance(node);
            }
        }

        private void ScheduleAfterWrite()
        {
            var spinner = new SpinWait();
            while (true)
            {
                switch (this.drainStatus.Status())
                {
                    case DrainStatus.Idle:
                        this.drainStatus.Cas(DrainStatus.Idle, DrainStatus.Required);
                        TryScheduleDrain();
                        return;
                    case DrainStatus.Required:
                        TryScheduleDrain();
                        return;
                    case DrainStatus.ProcessingToIdle:
                        if (this.drainStatus.Cas(DrainStatus.ProcessingToIdle, DrainStatus.ProcessingToRequired))
                        {
                            return;
                        }
                        break;
                    case DrainStatus.ProcessingToRequired:
                        return;
                }
                spinner.SpinOnce();
            }
        }

        IEnumerator IEnumerable.GetEnumerator()
        {
            return ((ConcurrentLfu<K, V>)this).GetEnumerator();
        }

        private void TryScheduleDrain()
        {
            if (this.drainStatus.Status() >= DrainStatus.ProcessingToIdle)
            {
                return;
            }

            bool lockTaken = false;
            try
            {
                Monitor.TryEnter(maintenanceLock, ref lockTaken);

                if (lockTaken)
                {
                    int status = this.drainStatus.Status();

                    if (status >= DrainStatus.ProcessingToIdle)
                    {
                        return;
                    }

                    this.drainStatus.Set(DrainStatus.ProcessingToIdle);
                    scheduler.Run(() => DrainBuffers());
                }
            }
            finally
            {
                if (lockTaken)
                {
                    Monitor.Exit(maintenanceLock);
                }
            }
        }

        private void DrainBuffers()
        {
            bool done = false;

            while (!done)
            {
                lock (maintenanceLock)
                {
                    done = Maintenance();
                }

                // don't run continuous foreground maintenance
                if (!scheduler.IsBackground)
                {
                    done = true;
                }
            }

            if (this.drainStatus.Status() == DrainStatus.Required)
            {
                TryScheduleDrain();
            }
        }

        private bool Maintenance(LfuNode<K, V> droppedWrite = null)
        {
            this.drainStatus.Set(DrainStatus.ProcessingToIdle);
            var localDrainBuffer = RentDrainBuffer();

<<<<<<< HEAD
            bool wasDrained = false;
            
#if !NETSTANDARD2_0
            var localDrainBuffer = ArrayPool<LfuNode<K, V>>.Shared.Rent(this.readBuffer.Capacity);
#endif
   //         int maxSweeps = 1;
            int count = 0;

  //          for (int s = 0; s < maxSweeps; s++)
   //         {
                count = 0;

                // extract to a buffer before doing book keeping work, ~2x faster
                count = this.readBuffer.DrainTo(localDrainBuffer);

                for (int i = 0; i < count; i++)
                {
                    this.cmSketch.Increment(localDrainBuffer[i].Key);
                }

                for (int i = 0; i < count; i++)
                {
                    OnAccess(localDrainBuffer[i]);
                }

                wasDrained = count == 0 && droppedWrite == null; 
    //        }
=======
            // extract to a buffer before doing book keeping work, ~2x faster
            var count = readBuffer.DrainTo(localDrainBuffer);

            for (int i = 0; i < count; i++)
            {
                this.cmSketch.Increment(localDrainBuffer[i].Key);
            }

            for (int i = 0; i < count; i++)
            {
                OnAccess(localDrainBuffer[i]);
            }
>>>>>>> 763d7ffc

            var wasDrained = count == 0;
            count = this.writeBuffer.DrainTo(localDrainBuffer);

            if (!wasDrained)
            {
                wasDrained = count == 0 && droppedWrite == null;
            }

            for (int i = 0; i < count; i++)
            {
                OnWrite(localDrainBuffer[i]);
            }

            if (droppedWrite != null)
            {
                OnWrite(droppedWrite);
            }

            ReturnDrainBuffer(localDrainBuffer);

            EvictEntries();
            this.capacity.OptimizePartitioning(this.metrics, this.cmSketch.ResetSampleSize);
            ReFitProtected();

            // Reset to idle if either
            // 1. We drained both input buffers (all work done)
            // 2. or scheduler is foreground (since don't run continuously on the foreground)
            if ((wasDrained || !scheduler.IsBackground) &&
                (this.drainStatus.Status() != DrainStatus.ProcessingToIdle ||
                !this.drainStatus.Cas(DrainStatus.ProcessingToIdle, DrainStatus.Idle)))
            {
                this.drainStatus.Set(DrainStatus.Required);
            }

            return wasDrained;
        }

        private void OnAccess(LfuNode<K, V> node)
        {
            // there was a cache hit even if the item was removed or is not yet added.
            this.metrics.requestHitCount++;

            // Node is added to read buffer while it is removed by maintenance, or it is read before it has been added.
            if (node.list == null)
            {
                return;
            }

            switch (node.Position)
            {
                case Position.Window:
                    this.windowLru.MoveToEnd(node); 
                    break;
                case Position.Probation:
                    PromoteProbation(node); 
                    break;
                case Position.Protected:
                    this.protectedLru.MoveToEnd(node);
                    break;
            }
        }

        private void OnWrite(LfuNode<K, V> node)
        {
            // Nodes can be removed while they are in the write buffer, in which case they should
            // not be added back into the LRU.
            if (node.WasRemoved)
            {
                if (node.list != null)
                {
                    node.list.Remove(node);
                }

                if (!node.WasDeleted)
                {
                    // if a write is in the buffer and is then removed in the buffer, it will enter OnWrite twice.
                    // we mark as deleted to avoid double counting/disposing it
                    this.metrics.evictedCount++;
                    Disposer<V>.Dispose(node.Value);
                    node.WasDeleted = true;
                }

                return;
            }

            this.cmSketch.Increment(node.Key);

            // node can already be in one of the queues due to update
            switch (node.Position)
            {
                case Position.Window:
                    if (node.list == null)
                    {
                        this.windowLru.AddLast(node);
                    }
                    else
                    {
                        this.windowLru.MoveToEnd(node);
                        this.metrics.updatedCount++;
                    }
                    break;
                case Position.Probation:
                    PromoteProbation(node);
                    this.metrics.updatedCount++;
                    break;
                case Position.Protected:
                    this.protectedLru.MoveToEnd(node);
                    this.metrics.updatedCount++;
                    break;
            }
        }

        private void PromoteProbation(LfuNode<K, V> node)
        {
            this.probationLru.Remove(node);
            this.protectedLru.AddLast(node);
            node.Position = Position.Protected;

            // If the protected space exceeds its maximum, the LRU items are demoted to the probation space.
            if (this.protectedLru.Count > this.capacity.Protected)
            {
                var demoted = this.protectedLru.First;
                this.protectedLru.RemoveFirst();

                demoted.Position = Position.Probation;
                this.probationLru.AddLast(demoted);
            }
        }

        private void EvictEntries()
        {
            var candidate = EvictFromWindow();
            EvictFromMain(candidate);
        }

        private LfuNode<K, V> EvictFromWindow()
        {
            LfuNode<K, V> first = null;

            while (this.windowLru.Count > this.capacity.Window)
            {
                var node = this.windowLru.First;
                this.windowLru.RemoveFirst();

                if (first == null)
                {
                    first = node;
                }

                this.probationLru.AddLast(node);
                node.Position = Position.Probation;
            }

            return first;
        }

        private void EvictFromMain(LfuNode<K, V> candidate)
        {
            var victim = this.probationLru.First; // victims are LRU position in probation

            // first pass: admit candidates
            while (this.windowLru.Count + this.probationLru.Count + this.protectedLru.Count > this.Capacity)
            {
                // bail when we run out of options
                if (candidate == null | victim == null | victim == candidate)
                {
                    break;
                }

                // Evict the entry with the lowest frequency
                if (AdmitCandidate(candidate.Key, victim.Key))
                {
                    var evictee = victim;

                    // victim is initialized to first, and iterates forwards
                    victim = victim.Next;
                    //candidate = candidate.Next;

                    Evict(evictee);
                }
                else
                {
                    var evictee = candidate;

                    // candidate is initialized to last, and iterates backwards
                    candidate = candidate.Next;

                    Evict(evictee);
                }
            }

            // 2nd pass: remove probation items in LRU order, evict lowest frequency
            while (this.windowLru.Count + this.probationLru.Count + this.protectedLru.Count > this.Capacity)
            {
                victim = this.probationLru.First;
                var victim2 = victim.Next;

                if (AdmitCandidate(victim.Key, victim2.Key))
                {
                    Evict(victim2);
                }
                else
                {
                    Evict(victim);
                }
            }
        }

        private bool AdmitCandidate(K candidateKey, K victimKey)
        {
            int victimFreq = this.cmSketch.EstimateFrequency(victimKey);
            int candidateFreq = this.cmSketch.EstimateFrequency(candidateKey);

            // TODO: random factor when candidate freq < 5
            return candidateFreq > victimFreq;
        }

        private void Evict(LfuNode<K, V> evictee)
        {
            this.dictionary.TryRemove(evictee.Key, out var _);
            evictee.list.Remove(evictee);
            Disposer<V>.Dispose(evictee.Value);
            this.metrics.evictedCount++;
        }

        private void ReFitProtected()
        {
            // If hill climbing decreased protected, there may be too many items
            // - demote overflow to probation.
            while (this.protectedLru.Count > this.capacity.Protected)
            {
                var demoted = this.protectedLru.First;
                this.protectedLru.RemoveFirst();

                demoted.Position = Position.Probation;
                this.probationLru.AddLast(demoted);
            }
        }

        private LfuNode<K, V>[] RentDrainBuffer()
        {
#if !NETSTANDARD2_0
            return ArrayPool<LfuNode<K, V>>.Shared.Rent(this.readBuffer.Capacity);
#else
            return drainBuffer;
#endif
        }

        private void ReturnDrainBuffer(LfuNode<K, V>[] localDrainBuffer)
        {
#if !NETSTANDARD2_0
            ArrayPool<LfuNode<K, V>>.Shared.Return(localDrainBuffer);
#endif
        }

        [DebuggerDisplay("{Format(),nq}")]
        private class DrainStatus
        {
            public const int Idle = 0;
            public const int Required = 1;
            public const int ProcessingToIdle = 2;
            public const int ProcessingToRequired = 3;

            private PaddedInt drainStatus; // mutable struct, don't mark readonly

            public bool ShouldDrain(bool delayable)
            {
                int status = Volatile.Read(ref this.drainStatus.Value);
                switch (status)
                {
                    case Idle:
                        return !delayable;
                    case Required:
                        return true;
                    case ProcessingToIdle:
                    case ProcessingToRequired:
                        return false;
                    default:
                        throw new InvalidOperationException();
                }
            }

            public void Set(int newStatus)
            { 
                Volatile.Write(ref this.drainStatus.Value, newStatus);
            }

            public bool Cas(int oldStatus, int newStatus)
            { 
                return Interlocked.CompareExchange(ref this.drainStatus.Value, newStatus, oldStatus) == oldStatus;
            }

            public int Status()
            {
                return Volatile.Read(ref this.drainStatus.Value);
            }

            [ExcludeFromCodeCoverage]
            internal string Format()
            {
                switch (this.drainStatus.Value)
                {
                    case Idle:
                        return "Idle";
                    case Required:
                        return "Required";
                    case ProcessingToIdle:
                        return "ProcessingToIdle";
                    case ProcessingToRequired:
                        return "ProcessingToRequired"; ;
                }

                return "Invalid state";
            }
        }

        [DebuggerDisplay("Hit = {Hits}, Miss = {Misses}, Upd = {Updated}, Evict = {Evicted}")]
        internal class CacheMetrics : ICacheMetrics
        {
            public long requestHitCount;
            public LongAdder requestMissCount = new LongAdder();
            public long updatedCount;
            public long evictedCount;

            public double HitRatio => (double)requestHitCount / (double)Total;

            public long Total => requestHitCount + requestMissCount.Sum();

            public long Hits => requestHitCount;

            public long Misses => requestMissCount.Sum();

            public long Updated => updatedCount;

            public long Evicted => evictedCount;
        }

#if DEBUG
        public string FormatLruString()
        {
            var sb = new StringBuilder();

            sb.Append("W [");
            sb.Append(string.Join(",", this.windowLru.Select(n => n.Key.ToString())));
            sb.Append("] Protected [");
            sb.Append(string.Join(",", this.protectedLru.Select(n => n.Key.ToString())));
            sb.Append("] Probation [");
            sb.Append(string.Join(",", this.probationLru.Select(n => n.Key.ToString())));
            sb.Append("]");

            return sb.ToString();
        }
#endif

        [ExcludeFromCodeCoverage]
        internal class LfuDebugView
        {
            private ConcurrentLfu<K, V> lfu;

            public LfuDebugView(ConcurrentLfu<K, V> lfu)
            {
                this.lfu = lfu;
            }

            public string Maintenance => lfu.drainStatus.Format();

            public ICacheMetrics Metrics => lfu.metrics;

            public StripedMpscBuffer<LfuNode<K, V>> ReadBuffer => this.lfu.readBuffer;

            public StripedMpscBuffer<LfuNode<K, V>> WriteBuffer => this.lfu.writeBuffer;

            public KeyValuePair<K, V>[] Items
            {
                get
                {
                    var items = new KeyValuePair<K, V>[lfu.Count];

                    int index = 0;
                    foreach (var kvp in lfu)
                    {
                        items[index++] = kvp;
                    }
                    return items;
                }
            }
        }
    }

    // Explicit layout cannot be a generic class member
    [StructLayout(LayoutKind.Explicit, Size = 2 * Padding.CACHE_LINE_SIZE)]
    internal struct PaddedInt
    {
        [FieldOffset(1 * Padding.CACHE_LINE_SIZE)] public int Value;
    }
}<|MERGE_RESOLUTION|>--- conflicted
+++ resolved
@@ -388,36 +388,6 @@
         {
             this.drainStatus.Set(DrainStatus.ProcessingToIdle);
             var localDrainBuffer = RentDrainBuffer();
-
-<<<<<<< HEAD
-            bool wasDrained = false;
-            
-#if !NETSTANDARD2_0
-            var localDrainBuffer = ArrayPool<LfuNode<K, V>>.Shared.Rent(this.readBuffer.Capacity);
-#endif
-   //         int maxSweeps = 1;
-            int count = 0;
-
-  //          for (int s = 0; s < maxSweeps; s++)
-   //         {
-                count = 0;
-
-                // extract to a buffer before doing book keeping work, ~2x faster
-                count = this.readBuffer.DrainTo(localDrainBuffer);
-
-                for (int i = 0; i < count; i++)
-                {
-                    this.cmSketch.Increment(localDrainBuffer[i].Key);
-                }
-
-                for (int i = 0; i < count; i++)
-                {
-                    OnAccess(localDrainBuffer[i]);
-                }
-
-                wasDrained = count == 0 && droppedWrite == null; 
-    //        }
-=======
             // extract to a buffer before doing book keeping work, ~2x faster
             var count = readBuffer.DrainTo(localDrainBuffer);
 
@@ -430,9 +400,8 @@
             {
                 OnAccess(localDrainBuffer[i]);
             }
->>>>>>> 763d7ffc
-
-            var wasDrained = count == 0;
+
+        	var wasDrained = count == 0 && droppedWrite == null; 
             count = this.writeBuffer.DrainTo(localDrainBuffer);
 
             if (!wasDrained)
