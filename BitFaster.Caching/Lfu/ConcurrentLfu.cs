--- conflicted
+++ resolved
@@ -34,13 +34,7 @@
     [DebuggerDisplay("Count = {Count}/{Capacity}")]
     public sealed class ConcurrentLfu<K, V> : ICache<K, V>, IAsyncCache<K, V>, IBoundedPolicy
     {
-<<<<<<< HEAD
-        private const int MaxWriteBufferRetries = 16;
-
-        public const int BufferSize = 128;
-=======
         private const int MaxWriteBufferRetries = 64;
->>>>>>> 0bb038fc
 
         private readonly ConcurrentDictionary<K, LfuNode<K, V>> dictionary;
 
@@ -87,16 +81,11 @@
         {
             this.dictionary = new ConcurrentDictionary<K, LfuNode<K, V>>(concurrencyLevel, capacity, comparer);
 
-<<<<<<< HEAD
-            this.readBuffer = new StripedMpscBuffer<LfuNode<K, V>>(concurrencyLevel, BufferSize);
+            this.readBuffer = new StripedMpscBuffer<LfuNode<K, V>>(bufferSize.Read);
 
             // Cap the write buffer to 10% of the cache size, or BufferSize. Whichever is smaller.
-            int writeBufferSize = Math.Min(capacity / 10, BufferSize);
+            int writeBufferSize = Math.Min(capacity / 10, 128);
             this.writeBuffer = new MpscBoundedBuffer<LfuNode<K, V>>(writeBufferSize);
-=======
-            this.readBuffer = new StripedMpscBuffer<LfuNode<K, V>>(bufferSize.Read);
-            this.writeBuffer = new StripedMpscBuffer<LfuNode<K, V>>(bufferSize.Write);
->>>>>>> 0bb038fc
 
             this.cmSketch = new CmSketch<K>(1, comparer);
             this.cmSketch.EnsureCapacity(capacity);
@@ -461,11 +450,7 @@
                 OnAccess(localDrainBuffer[i]);
             }
 
-<<<<<<< HEAD
             count = this.writeBuffer.DrainTo(new ArraySegment<LfuNode<K, V>>(localDrainBuffer));
-=======
-            int writeCount = this.writeBuffer.DrainTo(localDrainBuffer);
->>>>>>> 0bb038fc
 
             for (int i = 0; i < writeCount; i++)
             {
