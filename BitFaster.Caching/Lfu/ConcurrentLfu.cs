﻿using System;
using System.Collections;
using System.Collections.Concurrent;
using System.Collections.Generic;
using System.Diagnostics;
using System.Diagnostics.CodeAnalysis;
using System.Runtime.InteropServices;
using System.Threading;
using System.Threading.Tasks;
using System.Xml.Linq;
using BitFaster.Caching.Buffers;
using BitFaster.Caching.Concurrent;
using BitFaster.Caching.Lru;
using BitFaster.Caching.Scheduler;

#if !NETSTANDARD2_0
using System.Buffers;
#endif

#if DEBUG
using System.Linq;
using System.Text;
#endif

namespace BitFaster.Caching.Lfu
{
    /// <summary>
    /// An LFU cache with a W-TinyLfu eviction policy.
    /// </summary>
    /// <remarks>
    /// Based on Caffeine written by Ben Manes.
    /// https://www.apache.org/licenses/LICENSE-2.0
    /// </remarks>
    [DebuggerTypeProxy(typeof(ConcurrentLfu<,>.LfuDebugView))]
    [DebuggerDisplay("Count = {Count}/{Capacity}")]
    public sealed class ConcurrentLfu<K, V> : ICache<K, V>, IAsyncCache<K, V>, IBoundedPolicy
    {
        private const int MaxWriteBufferRetries = 64;

        private readonly ConcurrentDictionary<K, LfuNode<K, V>> dictionary;

        private readonly StripedMpscBuffer<LfuNode<K, V>> readBuffer;
        private readonly StripedMpscBuffer<LfuNode<K, V>> writeBuffer;

        private readonly CacheMetrics metrics = new CacheMetrics();

        private readonly CmSketch<K> cmSketch;

        private readonly LfuNodeList<K, V> windowLru;
        private readonly LfuNodeList<K, V> probationLru;
        private readonly LfuNodeList<K, V> protectedLru;

        private readonly LfuCapacityPartition capacity;

        private readonly DrainStatus drainStatus = new DrainStatus();
        private readonly object maintenanceLock = new object();

        private readonly IScheduler scheduler;

        const int padding = 64;
        const int spacing = 64;

       // private readonly LfuNode<K, V>[] removeList = new LfuNode<K, V>[padding + (Environment.ProcessorCount * spacing)];

        private readonly MpmcBoundedBuffer<LfuNode<K, V>> removeList2 = new MpmcBoundedBuffer<LfuNode<K, V>>(Environment.ProcessorCount);

#if NETSTANDARD2_0
        private readonly LfuNode<K, V>[] drainBuffer;
#endif

        /// <summary>
        /// Initializes a new instance of the ConcurrentLfu class with the specified capacity.
        /// </summary>
        /// <param name="capacity">The capacity.</param>
        public ConcurrentLfu(int capacity)
            : this(Defaults.ConcurrencyLevel, capacity, new ThreadPoolScheduler(), EqualityComparer<K>.Default, LfuBufferSize.Default(Defaults.ConcurrencyLevel, capacity))
        {        
        }

        /// <summary>
        /// Initializes a new instance of the ConcurrentLfu class with the specified concurrencyLevel, capacity, scheduler, equality comparer and buffer size.
        /// </summary>
        /// <param name="concurrencyLevel">The concurrency level.</param>
        /// <param name="capacity">The capacity.</param>
        /// <param name="scheduler">The scheduler.</param>
        /// <param name="comparer">The equality comparer.</param>
        /// <param name="bufferSize">The buffer size.</param>
        public ConcurrentLfu(int concurrencyLevel, int capacity, IScheduler scheduler, IEqualityComparer<K> comparer, LfuBufferSize bufferSize)
        {
            this.dictionary = new ConcurrentDictionary<K, LfuNode<K, V>>(concurrencyLevel, capacity, comparer);

            this.readBuffer = new StripedMpscBuffer<LfuNode<K, V>>(bufferSize.Read);
            this.writeBuffer = new StripedMpscBuffer<LfuNode<K, V>>(bufferSize.Write);

            this.cmSketch = new CmSketch<K>(1, comparer);
            this.cmSketch.EnsureCapacity(capacity);
            this.windowLru = new LfuNodeList<K, V>();
            this.probationLru = new LfuNodeList<K, V>();
            this.protectedLru = new LfuNodeList<K, V>();

            this.capacity = new LfuCapacityPartition(capacity);

            this.scheduler = scheduler;

#if NETSTANDARD2_0
            this.drainBuffer = new LfuNode<K, V>[this.readBuffer.Capacity];
#endif
        }

        ///<inheritdoc/>
        public int Count => this.dictionary.Count;

        ///<inheritdoc/>
        public int Capacity => this.capacity.Capacity;

        ///<inheritdoc/>
        public Optional<ICacheMetrics> Metrics => new Optional<ICacheMetrics>(this.metrics);

        ///<inheritdoc/>
        public Optional<ICacheEvents<K, V>> Events => Optional<ICacheEvents<K, V>>.None();

        ///<inheritdoc/>
        public CachePolicy Policy => new CachePolicy(new Optional<IBoundedPolicy>(this), Optional<ITimePolicy>.None());

        ///<inheritdoc/>
        public ICollection<K> Keys => this.dictionary.Keys;

        /// <summary>
        /// Gets the scheduler.
        /// </summary>
        public IScheduler Scheduler => scheduler;

        ///<inheritdoc/>
        public void AddOrUpdate(K key, V value)
        {
            while (true)
            {
                if (TryUpdate(key, value))
                {
                    return;
                }

                var node = new LfuNode<K, V>(key, value);
                if (this.dictionary.TryAdd(key, node))
                {
                    AfterWrite(node);
                    return;
                }
            }
        }

        ///<inheritdoc/>
        public void Clear()
        {
            this.Trim(this.Count);

            lock (maintenanceLock)
            {
                this.cmSketch.Clear();
                this.readBuffer.Clear();
                this.writeBuffer.Clear();
            }
        }

        /// <summary>
        /// Trim the specified number of items from the cache.
        /// </summary>
        /// <param name="itemCount">The number of items to remove.</param>
        public void Trim(int itemCount)
        {
            itemCount = Math.Min(itemCount, this.Count);
            var candidates = new List<LfuNode<K, V>>(itemCount);

            // TODO: this is LRU order eviction, Caffeine is based on frequency
            lock (maintenanceLock)
            {
                // flush all buffers
                Maintenance();

                // walk in lru order, get itemCount keys to evict
                TakeCandidatesInLruOrder(this.probationLru, candidates, itemCount);
                TakeCandidatesInLruOrder(this.protectedLru, candidates, itemCount);
                TakeCandidatesInLruOrder(this.windowLru, candidates, itemCount);
            }

            foreach (var candidate in candidates)
            {
                this.TryRemove(candidate.Key);
            }
        }

        ///<inheritdoc/>
        public V GetOrAdd(K key, Func<K, V> valueFactory)
        {
            while (true)
            {
                if (this.TryGet(key, out V value))
                {
                    return value;
                }

                var node = new LfuNode<K, V>(key, valueFactory(key));
                if (this.dictionary.TryAdd(key, node))
                {
                    AfterWrite(node);
                    return node.Value;
                }
            }
        }

        ///<inheritdoc/>
        public async ValueTask<V> GetOrAddAsync(K key, Func<K, Task<V>> valueFactory)
        {
            while (true)
            {
                if (this.TryGet(key, out V value))
                {
                    return value;
                }

                var node = new LfuNode<K, V>(key, await valueFactory(key).ConfigureAwait(false));
                if (this.dictionary.TryAdd(key, node))
                {
                    AfterWrite(node);
                    return node.Value;
                }
            }
        }

        ///<inheritdoc/>
        public bool TryGet(K key, out V value)
        {
            if (this.dictionary.TryGetValue(key, out var node))
            {
                bool delayable = this.readBuffer.TryAdd(node) != BufferStatus.Full;

                if (this.drainStatus.ShouldDrain(delayable))
                { 
                    TryScheduleDrain(); 
                }
                value = node.Value;               
                return true;
            }

            this.metrics.requestMissCount.Increment();

            value = default;
            return false;
        }

        ///<inheritdoc/>
        public bool TryRemove(K key)
        {
            if (this.dictionary.TryRemove(key, out var node))
            {
                node.WasRemoved = true;
                AfterWrite(node);
                return true;
            }

            return false;
        }

        ///<inheritdoc/>
        public bool TryUpdate(K key, V value)
        {
            if (this.dictionary.TryGetValue(key, out var node))
            {
                node.Value = value;

                // It's ok for this to be lossy, since the node is already tracked
                // and we will just lose ordering/hit count, but not orphan the node.
                this.writeBuffer.TryAdd(node);
                TryScheduleDrain();
                return true;
            }

            return false;
        }

        /// <summary>
        /// Synchronously perform all pending maintenance. Draining the read and write buffers then
        /// use the eviction policy to preserve bounded size and remove expired items.
        /// </summary>
        public void PendingMaintenance()
        {
            DrainBuffers();
        }

        /// <summary>Returns an enumerator that iterates through the cache.</summary>
        /// <returns>An enumerator for the cache.</returns>
        /// <remarks>
        /// The enumerator returned from the cache is safe to use concurrently with
        /// reads and writes, however it does not represent a moment-in-time snapshot.  
        /// The contents exposed through the enumerator may contain modifications
        /// made after <see cref="GetEnumerator"/> was called.
        /// </remarks>
        public IEnumerator<KeyValuePair<K, V>> GetEnumerator()
        {
            foreach (var kvp in this.dictionary)
            {
                yield return new KeyValuePair<K, V>(kvp.Key, kvp.Value.Value);
            }
        }

        private static void TakeCandidatesInLruOrder(LfuNodeList<K, V> lru, List<LfuNode<K, V>> candidates, int itemCount)
        {
            var curr = lru.First;

            while (candidates.Count < itemCount && curr != null)
            {
                candidates.Add(curr);
                curr = curr.Next;
            }
        }

        private void AfterWrite(LfuNode<K, V> node)
        {
            for (int i = 0; i < MaxWriteBufferRetries; i++)
            {
                if (writeBuffer.TryAdd(node) == BufferStatus.Success)
                {
                    ScheduleAfterWrite();
                    return;
                }

                TryScheduleDrain();
<<<<<<< HEAD

                //TryHelpRemove();

                spinner.SpinOnce();
=======
>>>>>>> 0bb038fc
            }

            while (true)
            {
<<<<<<< HEAD
                bool wasTaken = false;
                Monitor.TryEnter(this.maintenanceLock, ref wasTaken);
                try
                {
                    if (wasTaken)
                    {
                        Maintenance(node);
                        return;
                    }
                }
                finally
                {
                    if (wasTaken)
                    {
                        Monitor.Exit(this.maintenanceLock);
                    }
                }

                //TryHelpRemove();
=======
                // aggressively try to exit the lock early before doing full maintenance
                var status = BufferStatus.Contended;
                while (status != BufferStatus.Full)
                {
                    status = writeBuffer.TryAdd(node);

                    if (status == BufferStatus.Success)
                    {
                        ScheduleAfterWrite();
                        return;
                    }
                }

                // if the write was dropped from the buffer, explicitly pass it to maintenance
                Maintenance(node);
>>>>>>> 0bb038fc
            }

            //lock (this.maintenanceLock)
            //{
            //    // if the write was dropped from the buffer, explicitly pass it to maintenance
            //    Maintenance(node);
            //}
        }

        private void ScheduleAfterWrite()
        {
            var spinner = new SpinWait();
            while (true)
            {
                switch (this.drainStatus.Status())
                {
                    case DrainStatus.Idle:
                        this.drainStatus.Cas(DrainStatus.Idle, DrainStatus.Required);
                        TryScheduleDrain();
                        return;
                    case DrainStatus.Required:
                        TryScheduleDrain();
                        return;
                    case DrainStatus.ProcessingToIdle:
                        if (this.drainStatus.Cas(DrainStatus.ProcessingToIdle, DrainStatus.ProcessingToRequired))
                        {
                            return;
                        }
                        break;
                    case DrainStatus.ProcessingToRequired:
                        return;
                }
                spinner.SpinOnce();
            }
        }

        IEnumerator IEnumerable.GetEnumerator()
        {
            return ((ConcurrentLfu<K, V>)this).GetEnumerator();
        }

        private void TryScheduleDrain()
        {
            if (this.drainStatus.Status() >= DrainStatus.ProcessingToIdle)
            {
                return;
            }

            bool lockTaken = false;
            try
            {
                Monitor.TryEnter(maintenanceLock, ref lockTaken);

                if (lockTaken)
                {
                    int status = this.drainStatus.Status();

                    if (status >= DrainStatus.ProcessingToIdle)
                    {
                        return;
                    }

                    this.drainStatus.Set(DrainStatus.ProcessingToIdle);
                    scheduler.Run(() => DrainBuffers());
                }
            }
            finally
            {
                if (lockTaken)
                {
                    Monitor.Exit(maintenanceLock);
                }
            }
        }

        private void DrainBuffers()
        {
            bool done = false;

            while (!done)
            {
                lock (maintenanceLock)
                {
                    done = Maintenance();
                }

                // don't run continuous foreground maintenance
                if (!scheduler.IsBackground)
                {
                    done = true;
                }
            }

            if (this.drainStatus.Status() == DrainStatus.Required)
            {
                TryScheduleDrain();
            }
        }

        private bool Maintenance(LfuNode<K, V> droppedWrite = null)
        {
            this.drainStatus.Set(DrainStatus.ProcessingToIdle);
            var localDrainBuffer = RentDrainBuffer();

            // extract to a buffer before doing book keeping work, ~2x faster
            int readCount = readBuffer.DrainTo(localDrainBuffer);

            for (int i = 0; i < readCount; i++)
            {
                this.cmSketch.Increment(localDrainBuffer[i].Key);
            }

            for (int i = 0; i < readCount; i++)
            {
                OnAccess(localDrainBuffer[i]);
            }

            int writeCount = this.writeBuffer.DrainTo(localDrainBuffer);

            for (int i = 0; i < writeCount; i++)
            {
                OnWrite(localDrainBuffer[i]);
            }

            // we are done only when both buffers are empty
            var done = readCount == 0 & writeCount == 0;

            if (droppedWrite != null)
            {
                OnWrite(droppedWrite);
                done = true;
            }

            ReturnDrainBuffer(localDrainBuffer);

            EvictEntries();
            this.capacity.OptimizePartitioning(this.metrics, this.cmSketch.ResetSampleSize);
            ReFitProtected();

            RemoveAll();

            // Reset to idle if either
            // 1. We drained both input buffers (all work done)
            // 2. or scheduler is foreground (since don't run continuously on the foreground)
            if ((done || !scheduler.IsBackground) &&
                (this.drainStatus.Status() != DrainStatus.ProcessingToIdle ||
                !this.drainStatus.Cas(DrainStatus.ProcessingToIdle, DrainStatus.Idle)))
            {
                this.drainStatus.Set(DrainStatus.Required);
            }

            return done;
        }

        private void TryAddToRemoveList(LfuNode<K, V> node)
        {
            //for (int i = 0; i < Environment.ProcessorCount; i++)
            //{
            //    int index = padding + (i * spacing);
            //    if (Volatile.Read(ref removeList[index]) == null)
            //    {
            //        if (Interlocked.CompareExchange(ref removeList[index], node, null) == null)
            //        {
            //            return;
            //        }
            //    }
            //}

            if (removeList2.TryAdd(node) != BufferStatus.Success)
            {
                // direct remove if not added to list
                this.dictionary.TryRemove(node.Key, out var _);
                Disposer<V>.Dispose(node.Value);

            }

        }

        private void TryHelpRemove()
        {
            //for (int i = 0; i < Environment.ProcessorCount; i++)
            //{
            //    int index = padding + (i * spacing);
            //    var node = Volatile.Read(ref removeList[index]);
            //    if (node != null)
            //    {
            //        if (Interlocked.CompareExchange(ref removeList[index], null, node) == node)
            //        {
            //            this.dictionary.TryRemove(node.Key, out var _);
            //            Disposer<V>.Dispose(node.Value);
            //        }
            //    }
            //}

            if (removeList2.TryTake(out var node) != BufferStatus.Success)
            {
                // direct remove if not added to list
                this.dictionary.TryRemove(node.Key, out var _);
                Disposer<V>.Dispose(node.Value);

            }
        }

        private void RemoveAll()
        {
            //for (int i = 0; i < Environment.ProcessorCount; i++)
            //{
            //    int index = padding + (i * spacing);
            //    var node = Volatile.Read(ref removeList[index]);
            //    if (node != null)
            //    {
            //        if (Interlocked.CompareExchange(ref removeList[index], null, node) == node)
            //        {
            //            this.dictionary.TryRemove(node.Key, out var _);
            //            Disposer<V>.Dispose(node.Value);
            //        }
            //    }
            //}

            while (removeList2.TryTake(out var node) != BufferStatus.Empty)
            {
                this.dictionary.TryRemove(node.Key, out var _);
                Disposer<V>.Dispose(node.Value);
            }
        }

        private void OnAccess(LfuNode<K, V> node)
        {
            // there was a cache hit even if the item was removed or is not yet added.
            this.metrics.requestHitCount++;

            // Node is added to read buffer while it is removed by maintenance, or it is read before it has been added.
            if (node.list == null)
            {
                return;
            }

            switch (node.Position)
            {
                case Position.Window:
                    this.windowLru.MoveToEnd(node); 
                    break;
                case Position.Probation:
                    PromoteProbation(node); 
                    break;
                case Position.Protected:
                    this.protectedLru.MoveToEnd(node);
                    break;
            }
        }

        private void OnWrite(LfuNode<K, V> node)
        {
            // Nodes can be removed while they are in the write buffer, in which case they should
            // not be added back into the LRU.
            if (node.WasRemoved)
            {
                if (node.list != null)
                {
                    node.list.Remove(node);
                }

                if (!node.WasDeleted)
                {
                    // if a write is in the buffer and is then removed in the buffer, it will enter OnWrite twice.
                    // we mark as deleted to avoid double counting/disposing it
                    this.metrics.evictedCount++;
                    Disposer<V>.Dispose(node.Value);
                    node.WasDeleted = true;
                }

                return;
            }

            this.cmSketch.Increment(node.Key);

            // node can already be in one of the queues due to update
            switch (node.Position)
            {
                case Position.Window:
                    if (node.list == null)
                    {
                        this.windowLru.AddLast(node);
                    }
                    else
                    {
                        this.windowLru.MoveToEnd(node);
                        this.metrics.updatedCount++;
                    }
                    break;
                case Position.Probation:
                    PromoteProbation(node);
                    this.metrics.updatedCount++;
                    break;
                case Position.Protected:
                    this.protectedLru.MoveToEnd(node);
                    this.metrics.updatedCount++;
                    break;
            }
        }

        private void PromoteProbation(LfuNode<K, V> node)
        {
            this.probationLru.Remove(node);
            this.protectedLru.AddLast(node);
            node.Position = Position.Protected;

            // If the protected space exceeds its maximum, the LRU items are demoted to the probation space.
            if (this.protectedLru.Count > this.capacity.Protected)
            {
                var demoted = this.protectedLru.First;
                this.protectedLru.RemoveFirst();

                demoted.Position = Position.Probation;
                this.probationLru.AddLast(demoted);
            }
        }

        private void EvictEntries()
        {
            var candidate = EvictFromWindow();
            EvictFromMain(candidate);
        }

        private LfuNode<K, V> EvictFromWindow()
        {
            LfuNode<K, V> first = null;

            while (this.windowLru.Count > this.capacity.Window)
            {
                var node = this.windowLru.First;
                this.windowLru.RemoveFirst();

                if (first == null)
                {
                    first = node;
                }

                this.probationLru.AddLast(node);
                node.Position = Position.Probation;
            }

            return first;
        }

        private void EvictFromMain(LfuNode<K, V> candidate)
        {
            var victim = this.probationLru.First; // victims are LRU position in probation

            // first pass: admit candidates
            while (this.windowLru.Count + this.probationLru.Count + this.protectedLru.Count > this.Capacity)
            {
                // bail when we run out of options
                if (candidate == null | victim == null | victim == candidate)
                {
                    break;
                }

                // Evict the entry with the lowest frequency
                if (AdmitCandidate(candidate.Key, victim.Key))
                {
                    var evictee = victim;

                    // victim is initialized to first, and iterates forwards
                    victim = victim.Next;
                    candidate = candidate.Next;

                    Evict(evictee);
                }
                else
                {
                    var evictee = candidate;

                    // candidate is initialized to last, and iterates backwards
                    candidate = candidate.Next;

                    Evict(evictee);
                }
            }

            // 2nd pass: remove probation items in LRU order, evict lowest frequency
            while (this.windowLru.Count + this.probationLru.Count + this.protectedLru.Count > this.Capacity)
            {
                victim = this.probationLru.First;
                var victim2 = victim.Next;

                if (AdmitCandidate(victim.Key, victim2.Key))
                {
                    Evict(victim2);
                }
                else
                {
                    Evict(victim);
                }
            }
        }

        private bool AdmitCandidate(K candidateKey, K victimKey)
        {
            int victimFreq = this.cmSketch.EstimateFrequency(victimKey);
            int candidateFreq = this.cmSketch.EstimateFrequency(candidateKey);

            // TODO: random factor when candidate freq < 5
            return candidateFreq > victimFreq;
        }

        private void Evict(LfuNode<K, V> evictee)
        {
            //this.dictionary.TryRemove(evictee.Key, out var _);
            TryAddToRemoveList(evictee);
            evictee.list.Remove(evictee);
//            Disposer<V>.Dispose(evictee.Value);
            this.metrics.evictedCount++;
        }

        private void ReFitProtected()
        {
            // If hill climbing decreased protected, there may be too many items
            // - demote overflow to probation.
            while (this.protectedLru.Count > this.capacity.Protected)
            {
                var demoted = this.protectedLru.First;
                this.protectedLru.RemoveFirst();

                demoted.Position = Position.Probation;
                this.probationLru.AddLast(demoted);
            }
        }

        private LfuNode<K, V>[] RentDrainBuffer()
        {
#if !NETSTANDARD2_0
            return ArrayPool<LfuNode<K, V>>.Shared.Rent(this.readBuffer.Capacity);
#else
            return drainBuffer;
#endif
        }

        private void ReturnDrainBuffer(LfuNode<K, V>[] localDrainBuffer)
        {
#if !NETSTANDARD2_0
            ArrayPool<LfuNode<K, V>>.Shared.Return(localDrainBuffer);
#endif
        }

        [DebuggerDisplay("{Format(),nq}")]
        private class DrainStatus
        {
            public const int Idle = 0;
            public const int Required = 1;
            public const int ProcessingToIdle = 2;
            public const int ProcessingToRequired = 3;

            private PaddedInt drainStatus; // mutable struct, don't mark readonly

            public bool ShouldDrain(bool delayable)
            {
                int status = Volatile.Read(ref this.drainStatus.Value);
                switch (status)
                {
                    case Idle:
                        return !delayable;
                    case Required:
                        return true;
                    case ProcessingToIdle:
                    case ProcessingToRequired:
                        return false;
                    default:
                        throw new InvalidOperationException();
                }
            }

            public void Set(int newStatus)
            { 
                Volatile.Write(ref this.drainStatus.Value, newStatus);
            }

            public bool Cas(int oldStatus, int newStatus)
            { 
                return Interlocked.CompareExchange(ref this.drainStatus.Value, newStatus, oldStatus) == oldStatus;
            }

            public int Status()
            {
                return Volatile.Read(ref this.drainStatus.Value);
            }

            [ExcludeFromCodeCoverage]
            internal string Format()
            {
                switch (this.drainStatus.Value)
                {
                    case Idle:
                        return "Idle";
                    case Required:
                        return "Required";
                    case ProcessingToIdle:
                        return "ProcessingToIdle";
                    case ProcessingToRequired:
                        return "ProcessingToRequired"; ;
                }

                return "Invalid state";
            }
        }

        [DebuggerDisplay("Hit = {Hits}, Miss = {Misses}, Upd = {Updated}, Evict = {Evicted}")]
        internal class CacheMetrics : ICacheMetrics
        {
            public long requestHitCount;
            public LongAdder requestMissCount = new LongAdder();
            public long updatedCount;
            public long evictedCount;

            public double HitRatio => (double)requestHitCount / (double)Total;

            public long Total => requestHitCount + requestMissCount.Sum();

            public long Hits => requestHitCount;

            public long Misses => requestMissCount.Sum();

            public long Updated => updatedCount;

            public long Evicted => evictedCount;
        }

#if DEBUG
        /// <summary>
        /// Format the LFU as a string by converting all the keys to strings.
        /// </summary>
        /// <returns>The LFU formatted as a string.</returns>
        public string FormatLfuString()
        {
            var sb = new StringBuilder();

            sb.Append("W [");
            sb.Append(string.Join(",", this.windowLru.Select(n => n.Key.ToString())));
            sb.Append("] Protected [");
            sb.Append(string.Join(",", this.protectedLru.Select(n => n.Key.ToString())));
            sb.Append("] Probation [");
            sb.Append(string.Join(",", this.probationLru.Select(n => n.Key.ToString())));
            sb.Append("]");

            return sb.ToString();
        }
#endif

        [ExcludeFromCodeCoverage]
        internal class LfuDebugView
        {
            private readonly ConcurrentLfu<K, V> lfu;

            public LfuDebugView(ConcurrentLfu<K, V> lfu)
            {
                this.lfu = lfu;
            }

            public string Maintenance => lfu.drainStatus.Format();

            public ICacheMetrics Metrics => lfu.metrics;

            public StripedMpscBuffer<LfuNode<K, V>> ReadBuffer => this.lfu.readBuffer;

            public StripedMpscBuffer<LfuNode<K, V>> WriteBuffer => this.lfu.writeBuffer;

            public KeyValuePair<K, V>[] Items
            {
                get
                {
                    var items = new KeyValuePair<K, V>[lfu.Count];

                    int index = 0;
                    foreach (var kvp in lfu)
                    {
                        items[index++] = kvp;
                    }
                    return items;
                }
            }
        }
    }

    // Explicit layout cannot be a generic class member
    [StructLayout(LayoutKind.Explicit, Size = 2 * Padding.CACHE_LINE_SIZE)]
    internal struct PaddedInt
    {
        [FieldOffset(1 * Padding.CACHE_LINE_SIZE)] public int Value;
    }
}<|MERGE_RESOLUTION|>--- conflicted
+++ resolved
@@ -325,22 +325,29 @@
                 }
 
                 TryScheduleDrain();
-<<<<<<< HEAD
-
                 //TryHelpRemove();
 
-                spinner.SpinOnce();
-=======
->>>>>>> 0bb038fc
             }
 
             while (true)
             {
-<<<<<<< HEAD
                 bool wasTaken = false;
                 Monitor.TryEnter(this.maintenanceLock, ref wasTaken);
                 try
                 {
+	                // aggressively try to exit the lock early before doing full maintenance
+	                var status = BufferStatus.Contended;
+	                while (status != BufferStatus.Full)
+	                {
+	                    status = writeBuffer.TryAdd(node);
+
+	                    if (status == BufferStatus.Success)
+	                    {
+	                        ScheduleAfterWrite();
+	                        return;
+	                    }
+	                }
+
                     if (wasTaken)
                     {
                         Maintenance(node);
@@ -356,23 +363,6 @@
                 }
 
                 //TryHelpRemove();
-=======
-                // aggressively try to exit the lock early before doing full maintenance
-                var status = BufferStatus.Contended;
-                while (status != BufferStatus.Full)
-                {
-                    status = writeBuffer.TryAdd(node);
-
-                    if (status == BufferStatus.Success)
-                    {
-                        ScheduleAfterWrite();
-                        return;
-                    }
-                }
-
-                // if the write was dropped from the buffer, explicitly pass it to maintenance
-                Maintenance(node);
->>>>>>> 0bb038fc
             }
 
             //lock (this.maintenanceLock)
