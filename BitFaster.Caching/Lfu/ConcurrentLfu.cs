<<<<<<< HEAD
﻿using System;
using System.Collections;
using System.Collections.Concurrent;
using System.Collections.Generic;
using System.Diagnostics;
using System.Diagnostics.CodeAnalysis;
using System.Linq;
using System.Runtime.CompilerServices;
using System.Runtime.InteropServices;
using System.Threading;
using System.Threading.Tasks;
using BitFaster.Caching.Buffers;
using BitFaster.Caching.Counters;
using BitFaster.Caching.Lru;
using BitFaster.Caching.Scheduler;

#if DEBUG
using System.Text;
#endif

namespace BitFaster.Caching.Lfu
{
    // TODO: making ConcurrentLfu with the Core base class required the following:
    // - LfuNode public
    // - INodePolicy public
    // - AccessOrderPolicy public etc.
    // This would be cleaner as a wrapper class, then all impl details can be internal and can be changed over time.
    /// <summary>
    /// Bounded size ConcurrentLfu
    /// </summary>
    public sealed class ConcurrentLfu<K, V> : ConcurrentLfuCore<K, V, AccessOrderNode<K, V>, AccessOrderPolicy<K, V>>
    {
        // TODO: this is now duped, but required for back compat against 2.4.0
        public const int DefaultBufferSize = 128;

        /// <summary>
        /// Initializes a new instance of the ConcurrentLfu class with the specified capacity.
        /// </summary>
        /// <param name="capacity">The capacity.</param>
        public ConcurrentLfu(int capacity)
            : base(Defaults.ConcurrencyLevel, capacity, new ThreadPoolScheduler(), EqualityComparer<K>.Default, default)
        {
        }

        /// <summary>
        /// Initializes a new instance of the ConcurrentLfu class with the specified concurrencyLevel, capacity, scheduler, equality comparer and buffer size.
        /// </summary>
        /// <param name="concurrencyLevel">The concurrency level.</param>
        /// <param name="capacity">The capacity.</param>
        /// <param name="scheduler">The scheduler.</param>
        /// <param name="comparer">The equality comparer.</param>
        public ConcurrentLfu(int concurrencyLevel, int capacity, IScheduler scheduler, IEqualityComparer<K> comparer)
            : base(concurrencyLevel, capacity, scheduler, comparer, default)
        { }
    }

    /// <summary>
    /// An approximate LFU based on the W-TinyLfu eviction policy. W-TinyLfu tracks items using a window LRU list, and 
    /// a main space LRU divided into protected and probation segments. Reads and writes to the cache are stored in buffers
    /// and later applied to the policy LRU lists in batches under a lock. Each read and write is tracked using a compact 
    /// popularity sketch to probalistically estimate item frequency. Items proceed through the LRU lists as follows:
    /// <list type="number">
    ///   <item><description>New items are added to the window LRU. When acessed window items move to the window MRU position.</description></item>
    ///   <item><description>When the window is full, candidate items are moved to the probation segment in LRU order.</description></item>
    ///   <item><description>When the main space is full, the access frequency of each window candidate is compared 
    ///   to probation victims in LRU order. The item with the lowest frequency is evicted until the cache size is within bounds.</description></item>
    ///   <item><description>When a probation item is accessed, it is moved to the protected segment. If the protected segment is full, 
    ///   the LRU protected item is demoted to probation.</description></item>
    ///   <item><description>When a protected item is accessed, it is moved to the protected MRU position.</description></item>
    /// </list>
    /// The size of the admission window and main space are adapted over time to iteratively improve hit rate using a 
    /// hill climbing algorithm. A larger window favors workloads with high recency bias, whereas a larger main space
    /// favors workloads with frequency bias.
    /// </summary>
    /// Based on the Caffeine library by ben.manes@gmail.com (Ben Manes).
    /// https://github.com/ben-manes/caffeine
    [DebuggerTypeProxy(typeof(ConcurrentLfuCore<,,,>.LfuDebugView))]
    [DebuggerDisplay("Count = {Count}/{Capacity}")]
    public class ConcurrentLfuCore<K, V, N, P> : ICache<K, V>, IAsyncCache<K, V>, IBoundedPolicy
        where N : LfuNode<K, V>
        where P : struct, INodePolicy<K, V, N>
    {
        private const int MaxWriteBufferRetries = 64;

        /// <summary>
        /// The default buffer size.
        /// </summary>
        public const int DefaultBufferSize = 128;

        private readonly ConcurrentDictionary<K, N> dictionary;

        private readonly StripedMpscBuffer<N> readBuffer;
        private readonly MpscBoundedBuffer<N> writeBuffer;

        private readonly CacheMetrics metrics = new();

        private readonly CmSketch<K> cmSketch;

        private readonly LfuNodeList<K, V> windowLru;
        private readonly LfuNodeList<K, V> probationLru;
        private readonly LfuNodeList<K, V> protectedLru;

        private readonly LfuCapacityPartition capacity;

        private readonly DrainStatus drainStatus = new();
        private readonly object maintenanceLock = new();

        private readonly IScheduler scheduler;
        private readonly Action drainBuffers;

        private readonly N[] drainBuffer;

        private readonly P policy;

        /// <summary>
        /// Initializes a new instance of the ConcurrentLfu class with the specified concurrencyLevel, capacity, scheduler, equality comparer and buffer size.
        /// </summary>
        /// <param name="concurrencyLevel">The concurrency level.</param>
        /// <param name="capacity">The capacity.</param>
        /// <param name="scheduler">The scheduler.</param>
        /// <param name="comparer">The equality comparer.</param>
        public ConcurrentLfuCore(int concurrencyLevel, int capacity, IScheduler scheduler, IEqualityComparer<K> comparer, P policy)
        {
            int dictionaryCapacity = ConcurrentDictionarySize.Estimate(capacity);
            this.dictionary = new ConcurrentDictionary<K, N>(concurrencyLevel, dictionaryCapacity, comparer);

            // cap concurrency at proc count * 2
            int readStripes = Math.Min(BitOps.CeilingPowerOfTwo(concurrencyLevel), BitOps.CeilingPowerOfTwo(Environment.ProcessorCount * 2));
            this.readBuffer = new StripedMpscBuffer<N>(readStripes, DefaultBufferSize);

            // Cap the write buffer to the cache size, or 128. Whichever is smaller.
            int writeBufferSize = Math.Min(BitOps.CeilingPowerOfTwo(capacity), 128);
            this.writeBuffer = new MpscBoundedBuffer<N>(writeBufferSize);

            this.cmSketch = new CmSketch<K>(capacity, comparer);
            this.windowLru = new LfuNodeList<K, V>();
            this.probationLru = new LfuNodeList<K, V>();
            this.protectedLru = new LfuNodeList<K, V>();

            this.capacity = new LfuCapacityPartition(capacity);

            this.scheduler = scheduler;
            this.drainBuffers = () => this.DrainBuffers();

            this.drainBuffer = new N[this.readBuffer.Capacity];

            this.policy = policy;
        }

        // No lock count: https://arbel.net/2013/02/03/best-practices-for-using-concurrentdictionary/
        ///<inheritdoc/>
        public int Count => this.dictionary.Skip(0).Count();

        ///<inheritdoc/>
        public int Capacity => this.capacity.Capacity;

        ///<inheritdoc/>
        public Optional<ICacheMetrics> Metrics => new(this.metrics);

        ///<inheritdoc/>
        public Optional<ICacheEvents<K, V>> Events => Optional<ICacheEvents<K, V>>.None();

        ///<inheritdoc/>
        public CachePolicy Policy => new(new Optional<IBoundedPolicy>(this), Optional<ITimePolicy>.None());

        ///<inheritdoc/>
        public ICollection<K> Keys => this.dictionary.Keys;

        /// <summary>
        /// Gets the scheduler.
        /// </summary>
        public IScheduler Scheduler => scheduler;

        ///<inheritdoc/>
        public void AddOrUpdate(K key, V value)
        {
            while (true)
            {
                if (TryUpdate(key, value))
                {
                    return;
                }

                var node = policy.Create(key, value);
                if (this.dictionary.TryAdd(key, node))
                {
                    AfterWrite(node);
                    return;
                }
            }
        }

        ///<inheritdoc/>
        public void Clear()
        {
            this.Trim(this.Count);

            lock (maintenanceLock)
            {
                this.cmSketch.Clear();
                this.readBuffer.Clear();
                this.writeBuffer.Clear();
            }
        }

        /// <summary>
        /// Trim the specified number of items from the cache.
        /// </summary>
        /// <param name="itemCount">The number of items to remove.</param>
        public void Trim(int itemCount)
        {
            itemCount = Math.Min(itemCount, this.Count);
            var candidates = new List<LfuNode<K, V>>(itemCount);

            // TODO: this is LRU order eviction, Caffeine is based on frequency
            lock (maintenanceLock)
            {
                // flush all buffers
                Maintenance();

                // walk in lru order, get itemCount keys to evict
                TakeCandidatesInLruOrder(this.probationLru, candidates, itemCount);
                TakeCandidatesInLruOrder(this.protectedLru, candidates, itemCount);
                TakeCandidatesInLruOrder(this.windowLru, candidates, itemCount);
            }

#if NET6_0_OR_GREATER
            foreach (var candidate in CollectionsMarshal.AsSpan(candidates))
#else
            foreach (var candidate in candidates)
#endif
            {
                this.TryRemove(candidate.Key);
            }
        }

        private bool TryAdd(K key, V value)
        {
            var node = policy.Create(key, value);

            if (this.dictionary.TryAdd(key, node))
            {
                AfterWrite(node);
                return true;
            }

            Disposer<V>.Dispose(node.Value);
            return false;
        }

        ///<inheritdoc/>
        public V GetOrAdd(K key, Func<K, V> valueFactory)
        {
            while (true)
            {
                if (this.TryGet(key, out V value))
                {
                    return value;
                }

                value = valueFactory(key);
                if (this.TryAdd(key, value))
                {
                    return value;
                }
            }
        }

        /// <summary>
        /// Adds a key/value pair to the cache if the key does not already exist. Returns the new value, or the 
        /// existing value if the key already exists.
        /// </summary>
        /// <typeparam name="TArg">The type of an argument to pass into valueFactory.</typeparam>
        /// <param name="key">The key of the element to add.</param>
        /// <param name="valueFactory">The factory function used to generate a value for the key.</param>
        /// <param name="factoryArgument">An argument value to pass into valueFactory.</param>
        /// <returns>The value for the key. This will be either the existing value for the key if the key is already 
        /// in the cache, or the new value if the key was not in the cache.</returns>
        public V GetOrAdd<TArg>(K key, Func<K, TArg, V> valueFactory, TArg factoryArgument)
        {
            while (true)
            {
                if (this.TryGet(key, out V value))
                {
                    return value;
                }

                value = valueFactory(key, factoryArgument);
                if (this.TryAdd(key, value))
                {
                    return value;
                }
            }
        }

        ///<inheritdoc/>
        public async ValueTask<V> GetOrAddAsync(K key, Func<K, Task<V>> valueFactory)
        {
            while (true)
            {
                if (this.TryGet(key, out V value))
                {
                    return value;
                }

                value = await valueFactory(key).ConfigureAwait(false);
                if (this.TryAdd(key, value))
                {
                    return value;
                }
            }
        }

        /// <summary>
        /// Adds a key/value pair to the cache if the key does not already exist. Returns the new value, or the 
        /// existing value if the key already exists.
        /// </summary>
        /// <typeparam name="TArg">The type of an argument to pass into valueFactory.</typeparam>
        /// <param name="key">The key of the element to add.</param>
        /// <param name="valueFactory">The factory function used to asynchronously generate a value for the key.</param>
        /// <param name="factoryArgument">An argument value to pass into valueFactory.</param>
        /// <returns>A task that represents the asynchronous GetOrAdd operation.</returns>
        public async ValueTask<V> GetOrAddAsync<TArg>(K key, Func<K, TArg, Task<V>> valueFactory, TArg factoryArgument)
        {
            while (true)
            {
                if (this.TryGet(key, out V value))
                {
                    return value;
                }

                value = await valueFactory(key, factoryArgument).ConfigureAwait(false);
                if (this.TryAdd(key, value))
                {
                    return value;
                }
            }
        }

        ///<inheritdoc/>
        public bool TryGet(K key, out V value)
        {
            if (this.dictionary.TryGetValue(key, out var node))
            {
                bool delayable = this.readBuffer.TryAdd(node) != BufferStatus.Full;

                if (this.drainStatus.ShouldDrain(delayable))
                { 
                    TryScheduleDrain(); 
                }
                value = node.Value;               
                return true;
            }

            this.metrics.requestMissCount.Increment();

            value = default;
            return false;
        }

        /// <summary>
        /// Attempts to remove the specified key value pair.
        /// </summary>
        /// <param name="item">The item to remove.</param>
        /// <returns>true if the item was removed successfully; otherwise, false.</returns>
        public bool TryRemove(KeyValuePair<K, V> item)
        {
            if (this.dictionary.TryGetValue(item.Key, out var node))
            {
                if (EqualityComparer<V>.Default.Equals(node.Value, item.Value))
                {
                    var kvp = new KeyValuePair<K, N>(item.Key, node);

#if NET6_0_OR_GREATER
                    if (this.dictionary.TryRemove(kvp))
#else
                    // https://devblogs.microsoft.com/pfxteam/little-known-gems-atomic-conditional-removals-from-concurrentdictionary/
                    if (((ICollection<KeyValuePair<K, N>>)this.dictionary).Remove(kvp))
#endif
                    {
                        node.WasRemoved = true;
                        AfterWrite(node);
                        return true;
                    }
                }
            }

            return false;
        }

        /// <summary>
        /// Attempts to remove and return the value that has the specified key.
        /// </summary>
        /// <param name="key">The key of the element to remove.</param>
        /// <param name="value">When this method returns, contains the object removed, or the default value of the value type if key does not exist.</param>
        /// <returns>true if the object was removed successfully; otherwise, false.</returns>
        public bool TryRemove(K key, out V value)
        {
            if (this.dictionary.TryRemove(key, out var node))
            {
                node.WasRemoved = true;
                AfterWrite(node);
                value = node.Value;
                return true;
            }

            value = default;
            return false;
        }

        ///<inheritdoc/>
        public bool TryRemove(K key)
        {
            return this.TryRemove(key, out var _);
        }

        ///<inheritdoc/>
        public bool TryUpdate(K key, V value)
        {
            if (this.dictionary.TryGetValue(key, out var node))
            {
                node.Value = value;

                // It's ok for this to be lossy, since the node is already tracked
                // and we will just lose ordering/hit count, but not orphan the node.
                this.writeBuffer.TryAdd(node);
                TryScheduleDrain();
                return true;
            }

            return false;
        }

        /// <summary>
        /// Synchronously perform all pending policy maintenance. Drain the read and write buffers then
        /// use the eviction policy to preserve bounded size and remove expired items.
        /// </summary>
        /// <remarks>
        /// Note: maintenance is automatically performed asynchronously immediately following a read or write.
        /// It is not necessary to call this method, <see cref="DoMaintenance"/> is provided purely to enable tests to reach a consistent state.
        /// </remarks>
        public void DoMaintenance()
        {
            DrainBuffers();
        }

        /// <summary>Returns an enumerator that iterates through the cache.</summary>
        /// <returns>An enumerator for the cache.</returns>
        /// <remarks>
        /// The enumerator returned from the cache is safe to use concurrently with
        /// reads and writes, however it does not represent a moment-in-time snapshot.  
        /// The contents exposed through the enumerator may contain modifications
        /// made after <see cref="GetEnumerator"/> was called.
        /// </remarks>
        public IEnumerator<KeyValuePair<K, V>> GetEnumerator()
        {
            foreach (var kvp in this.dictionary)
            {
                yield return new KeyValuePair<K, V>(kvp.Key, kvp.Value.Value);
            }
        }

        private static void TakeCandidatesInLruOrder(LfuNodeList<K, V> lru, List<LfuNode<K, V>> candidates, int itemCount)
        {
            var curr = lru.First;

            while (candidates.Count < itemCount && curr != null)
            {
                // LRUs can contain items that are already removed, skip those 
                if (!curr.WasRemoved)
                { 
                    candidates.Add(curr); 
                }

                curr = curr.Next;
            }
        }

        private void AfterWrite(N node)
        {
            for (int i = 0; i < MaxWriteBufferRetries; i++)
            {
                if (writeBuffer.TryAdd(node) == BufferStatus.Success)
                {
                    ScheduleAfterWrite();
                    return;
                }

                TryScheduleDrain();
            }

            lock (this.maintenanceLock)
            {
                // aggressively try to exit the lock early before doing full maintenance
                var status = BufferStatus.Contended;
                while (status != BufferStatus.Full)
                {
                    status = writeBuffer.TryAdd(node);

                    if (status == BufferStatus.Success)
                    {
                        ScheduleAfterWrite();
                        return;
                    }
                }

                // if the write was dropped from the buffer, explicitly pass it to maintenance
                Maintenance(node);
            }
        }

        private void ScheduleAfterWrite()
        {
            var spinner = new SpinWait();
            int status = this.drainStatus.NonVolatileRead();
            while (true)
            {
                switch (status)
                {
                    case DrainStatus.Idle:
                        this.drainStatus.Cas(DrainStatus.Idle, DrainStatus.Required);
                        TryScheduleDrain();
                        return;
                    case DrainStatus.Required:
                        TryScheduleDrain();
                        return;
                    case DrainStatus.ProcessingToIdle:
                        if (this.drainStatus.Cas(DrainStatus.ProcessingToIdle, DrainStatus.ProcessingToRequired))
                        {
                            return;
                        }
                        status = this.drainStatus.VolatileRead();
                        break;
                    case DrainStatus.ProcessingToRequired:
                        return;
                }
                spinner.SpinOnce();
            }
        }

        IEnumerator IEnumerable.GetEnumerator()
        {
            return ((ConcurrentLfuCore<K, V, N, P>)this).GetEnumerator();
        }

        private void TryScheduleDrain()
        {
            if (this.drainStatus.VolatileRead() >= DrainStatus.ProcessingToIdle)
            {
                return;
            }

            bool lockTaken = false;
            try
            {
                Monitor.TryEnter(maintenanceLock, ref lockTaken);

                if (lockTaken)
                {
                    int status = this.drainStatus.NonVolatileRead();

                    if (status >= DrainStatus.ProcessingToIdle)
                    {
                        return;
                    }

                    this.drainStatus.VolatileWrite(DrainStatus.ProcessingToIdle);
                    scheduler.Run(this.drainBuffers);
                }
            }
            finally
            {
                if (lockTaken)
                {
                    Monitor.Exit(maintenanceLock);
                }
            }
        }

        private void DrainBuffers()
        {
            bool done = false;

            while (!done)
            {
                lock (maintenanceLock)
                {
                    done = Maintenance();
                }

                // don't run continuous foreground maintenance
                if (!scheduler.IsBackground)
                {
                    done = true;
                }
            }

            if (this.drainStatus.VolatileRead() == DrainStatus.Required)
            {
                TryScheduleDrain();
            }
        }

        private bool Maintenance(LfuNode<K, V> droppedWrite = null)
        {
            this.drainStatus.VolatileWrite(DrainStatus.ProcessingToIdle);

            // Note: this is only Span on .NET Core 3.1+, else this is no-op and it is still an array
            var buffer = this.drainBuffer.AsSpanOrArray();

            // extract to a buffer before doing book keeping work, ~2x faster
            int readCount = readBuffer.DrainTo(buffer);

            for (int i = 0; i < readCount; i++)
            {
                this.cmSketch.Increment(buffer[i].Key);
            }

            for (int i = 0; i < readCount; i++)
            {
                OnAccess(buffer[i]);
            }

            int writeCount = this.writeBuffer.DrainTo(buffer.AsSpanOrSegment());

            for (int i = 0; i < writeCount; i++)
            {
                OnWrite(buffer[i]);
            }

            // we are done only when both buffers are empty
            var done = readCount == 0 & writeCount == 0;

            if (droppedWrite != null)
            {
                OnWrite(droppedWrite);
                done = true;
            }

            EvictEntries();
            this.capacity.OptimizePartitioning(this.metrics, this.cmSketch.ResetSampleSize);
            ReFitProtected();

            // Reset to idle if either
            // 1. We drained both input buffers (all work done)
            // 2. or scheduler is foreground (since don't run continuously on the foreground)
            if ((done || !scheduler.IsBackground) &&
                (this.drainStatus.NonVolatileRead() != DrainStatus.ProcessingToIdle ||
                !this.drainStatus.Cas(DrainStatus.ProcessingToIdle, DrainStatus.Idle)))
            {
                this.drainStatus.NonVolatileWrite(DrainStatus.Required);
            }

            return done;
        }

        private void OnAccess(LfuNode<K, V> node)
        {
            // there was a cache hit even if the item was removed or is not yet added.
            this.metrics.requestHitCount++;

            // Node is added to read buffer while it is removed by maintenance, or it is read before it has been added.
            if (node.list == null)
            {
                return;
            }

            switch (node.Position)
            {
                case Position.Window:
                    this.windowLru.MoveToEnd(node); 
                    break;
                case Position.Probation:
                    PromoteProbation(node); 
                    break;
                case Position.Protected:
                    this.protectedLru.MoveToEnd(node);
                    break;
            }
        }

        private void OnWrite(LfuNode<K, V> node)
        {
            // Nodes can be removed while they are in the write buffer, in which case they should
            // not be added back into the LRU.
            if (node.WasRemoved)
            {
                node.list?.Remove(node);

                if (!node.WasDeleted)
                {
                    // if a write is in the buffer and is then removed in the buffer, it will enter OnWrite twice.
                    // we mark as deleted to avoid double counting/disposing it
                    this.metrics.evictedCount++;
                    Disposer<V>.Dispose(node.Value);
                    node.WasDeleted = true;
                }

                return;
            }

            this.cmSketch.Increment(node.Key);

            // node can already be in one of the queues due to update
            switch (node.Position)
            {
                case Position.Window:
                    if (node.list == null)
                    {
                        this.windowLru.AddLast(node);
                    }
                    else
                    {
                        this.windowLru.MoveToEnd(node);
                        this.metrics.updatedCount++;
                    }
                    break;
                case Position.Probation:
                    PromoteProbation(node);
                    this.metrics.updatedCount++;
                    break;
                case Position.Protected:
                    this.protectedLru.MoveToEnd(node);
                    this.metrics.updatedCount++;
                    break;
            }
        }

        private void PromoteProbation(LfuNode<K, V> node)
        {
            if (node.list == null)
            {
                // Ignore stale accesses for an entry that is no longer present
                return;
            }

            this.probationLru.Remove(node);
            this.protectedLru.AddLast(node);
            node.Position = Position.Protected;

            // If the protected space exceeds its maximum, the LRU items are demoted to the probation space.
            if (this.protectedLru.Count > this.capacity.Protected)
            {
                var demoted = this.protectedLru.First;
                this.protectedLru.RemoveFirst();

                demoted.Position = Position.Probation;
                this.probationLru.AddLast(demoted);
            }
        }

        private void EvictEntries()
        {
            var candidate = EvictFromWindow();
            EvictFromMain(candidate);
        }

        private LfuNode<K, V> EvictFromWindow()
        {
            LfuNode<K, V> first = null;

            while (this.windowLru.Count > this.capacity.Window)
            {
                var node = this.windowLru.First;
                this.windowLru.RemoveFirst();

                first ??= node;

                this.probationLru.AddLast(node);
                node.Position = Position.Probation;
            }

            return first;
        }

        private ref struct EvictIterator
        {
            private readonly CmSketch<K> sketch;
            public LfuNode<K, V> node;
            public int freq;

            [MethodImpl(MethodImplOptions.AggressiveInlining)]
            public EvictIterator(CmSketch<K> sketch, LfuNode<K, V> node)
            {
                this.sketch = sketch;
                this.node = node;
                freq = node == null ? -1 : sketch.EstimateFrequency(node.Key);
            }

            [MethodImpl(MethodImplOptions.AggressiveInlining)]
            public void Next()
            {
                node = node.Next;

                if (node != null)
                {
                    freq = sketch.EstimateFrequency(node.Key);
                }
            }
        }

        private void EvictFromMain(LfuNode<K, V> candidateNode)
        {
            var victim = new EvictIterator(this.cmSketch, this.probationLru.First); // victims are LRU position in probation
            var candidate = new EvictIterator(this.cmSketch, candidateNode);

            // first pass: admit candidates
            while (this.windowLru.Count + this.probationLru.Count + this.protectedLru.Count > this.Capacity)
            {
                // bail when we run out of options
                if (candidate.node == null | victim.node == null)
                {
                    break;
                }

                if (victim.node == candidate.node)
                {
                    Evict(candidate.node);
                    break;
                }

                // Evict the entry with the lowest frequency
                if (candidate.freq > victim.freq)
                {
                    var evictee = victim.node;

                    // victim is initialized to first, and iterates forwards
                    victim.Next();
                    candidate.Next();

                    Evict(evictee);
                }
                else
                {
                    var evictee = candidate.node;

                    // candidate is initialized to first cand, and iterates forwards
                    candidate.Next();

                    Evict(evictee);
                }
            }

            // 2nd pass: remove probation items in LRU order, evict lowest frequency
            while (this.windowLru.Count + this.probationLru.Count + this.protectedLru.Count > this.Capacity)
            {
                var victim1 = this.probationLru.First;
                var victim2 = victim1.Next;

                if (AdmitCandidate(victim1.Key, victim2.Key))
                {
                    Evict(victim2);
                }
                else
                {
                    Evict(victim1);
                }
            }
        }

        private bool AdmitCandidate(K candidateKey, K victimKey)
        {
            int victimFreq = this.cmSketch.EstimateFrequency(victimKey);
            int candidateFreq = this.cmSketch.EstimateFrequency(candidateKey);

            // TODO: random factor when candidate freq < 5
            return candidateFreq > victimFreq;
        }

        internal void Evict(LfuNode<K, V> evictee)
        {
            this.dictionary.TryRemove(evictee.Key, out var _);
            evictee.list.Remove(evictee);
            Disposer<V>.Dispose(evictee.Value);
            this.metrics.evictedCount++;
        }

        private void ReFitProtected()
        {
            // If hill climbing decreased protected, there may be too many items
            // - demote overflow to probation.
            while (this.protectedLru.Count > this.capacity.Protected)
            {
                var demoted = this.protectedLru.First;
                this.protectedLru.RemoveFirst();

                demoted.Position = Position.Probation;
                this.probationLru.AddLast(demoted);
            }
        }

        [DebuggerDisplay("{Format(),nq}")]
        private class DrainStatus
        {
            public const int Idle = 0;
            public const int Required = 1;
            public const int ProcessingToIdle = 2;
            public const int ProcessingToRequired = 3;

            private PaddedInt drainStatus; // mutable struct, don't mark readonly

            [MethodImpl(MethodImplOptions.AggressiveInlining)]
            public bool ShouldDrain(bool delayable)
            {
                int status = this.NonVolatileRead();
                return status switch
                {
                    Idle => !delayable,
                    Required => true,
                    ProcessingToIdle or ProcessingToRequired => false,
                    _ => false,// not reachable
                };
            }

            [MethodImpl(MethodImplOptions.AggressiveInlining)]
            public void VolatileWrite(int newStatus)
            { 
                Volatile.Write(ref this.drainStatus.Value, newStatus);
            }

            [MethodImpl(MethodImplOptions.AggressiveInlining)]
            public void NonVolatileWrite(int newStatus)
            {
                this.drainStatus.Value = newStatus;
            }

            [MethodImpl(MethodImplOptions.AggressiveInlining)]
            public bool Cas(int oldStatus, int newStatus)
            { 
                return Interlocked.CompareExchange(ref this.drainStatus.Value, newStatus, oldStatus) == oldStatus;
            }

            [MethodImpl(MethodImplOptions.AggressiveInlining)]
            public int VolatileRead()
            {
                return Volatile.Read(ref this.drainStatus.Value);
            }

            [MethodImpl(MethodImplOptions.AggressiveInlining)]
            public int NonVolatileRead()
            {
                return this.drainStatus.Value;
            }

            [ExcludeFromCodeCoverage]
            internal string Format()
            {
                switch (this.drainStatus.Value)
                {
                    case Idle:
                        return "Idle";
                    case Required:
                        return "Required";
                    case ProcessingToIdle:
                        return "ProcessingToIdle";
                    case ProcessingToRequired:
                        return "ProcessingToRequired"; ;
                }

                return "Invalid state";
            }
        }

        [DebuggerDisplay("Hit = {Hits}, Miss = {Misses}, Upd = {Updated}, Evict = {Evicted}")]
        internal class CacheMetrics : ICacheMetrics
        {
            public long requestHitCount;
            public Counter requestMissCount = new();
            public long updatedCount;
            public long evictedCount;

            public double HitRatio => (double)requestHitCount / (double)Total;

            public long Total => requestHitCount + requestMissCount.Count();

            public long Hits => requestHitCount;

            public long Misses => requestMissCount.Count();

            public long Updated => updatedCount;

            public long Evicted => evictedCount;
        }

#if DEBUG
        /// <summary>
        /// Format the LFU as a string by converting all the keys to strings.
        /// </summary>
        /// <returns>The LFU formatted as a string.</returns>
        public string FormatLfuString()
        {
            var sb = new StringBuilder();

            sb.Append("W [");
            sb.Append(string.Join(",", this.windowLru.Select(n => n.Key.ToString())));
            sb.Append("] Protected [");
            sb.Append(string.Join(",", this.protectedLru.Select(n => n.Key.ToString())));
            sb.Append("] Probation [");
            sb.Append(string.Join(",", this.probationLru.Select(n => n.Key.ToString())));
            sb.Append("]");

            return sb.ToString();
        }
#endif

        [ExcludeFromCodeCoverage]
        internal class LfuDebugView
        {
            private readonly ConcurrentLfuCore<K, V, N, P> lfu;

            public LfuDebugView(ConcurrentLfuCore<K, V, N, P> lfu)
            {
                this.lfu = lfu;
            }

            public string Maintenance => lfu.drainStatus.Format();

            public ICacheMetrics Metrics => lfu.metrics;

            public StripedMpscBuffer<N> ReadBuffer => this.lfu.readBuffer;

            public MpscBoundedBuffer<N> WriteBuffer => this.lfu.writeBuffer;

            public KeyValuePair<K, V>[] Items
            {
                get
                {
                    var items = new KeyValuePair<K, V>[lfu.Count];

                    int index = 0;
                    foreach (var kvp in lfu)
                    {
                        items[index++] = kvp;
                    }
                    return items;
                }
            }
        }
    }

    // Explicit layout cannot be a generic class member
    [StructLayout(LayoutKind.Explicit, Size = 2 * Padding.CACHE_LINE_SIZE)]
    internal struct PaddedInt
    {
        [FieldOffset(1 * Padding.CACHE_LINE_SIZE)] public int Value;
    }
}
=======
﻿using System;
using System.Collections;
using System.Collections.Generic;
using System.Diagnostics;
using System.Diagnostics.CodeAnalysis;
using System.Threading.Tasks;
using BitFaster.Caching.Buffers;
using BitFaster.Caching.Lru;
using BitFaster.Caching.Scheduler;

namespace BitFaster.Caching.Lfu
{
    /// <summary>
    /// An approximate LFU based on the W-TinyLfu eviction policy. W-TinyLfu tracks items using a window LRU list, and 
    /// a main space LRU divided into protected and probation segments. Reads and writes to the cache are stored in buffers
    /// and later applied to the policy LRU lists in batches under a lock. Each read and write is tracked using a compact 
    /// popularity sketch to probalistically estimate item frequency. Items proceed through the LRU lists as follows:
    /// <list type="number">
    ///   <item><description>New items are added to the window LRU. When acessed window items move to the window MRU position.</description></item>
    ///   <item><description>When the window is full, candidate items are moved to the probation segment in LRU order.</description></item>
    ///   <item><description>When the main space is full, the access frequency of each window candidate is compared 
    ///   to probation victims in LRU order. The item with the lowest frequency is evicted until the cache size is within bounds.</description></item>
    ///   <item><description>When a probation item is accessed, it is moved to the protected segment. If the protected segment is full, 
    ///   the LRU protected item is demoted to probation.</description></item>
    ///   <item><description>When a protected item is accessed, it is moved to the protected MRU position.</description></item>
    /// </list>
    /// The size of the admission window and main space are adapted over time to iteratively improve hit rate using a 
    /// hill climbing algorithm. A larger window favors workloads with high recency bias, whereas a larger main space
    /// favors workloads with frequency bias.
    /// </summary>
    /// Based on the Caffeine library by ben.manes@gmail.com (Ben Manes).
    /// https://github.com/ben-manes/caffeine
    [DebuggerTypeProxy(typeof(ConcurrentLfu<,>.LfuDebugView<>))]
    [DebuggerDisplay("Count = {Count}/{Capacity}")]
    public sealed class ConcurrentLfu<K, V> : ICache<K, V>, IAsyncCache<K, V>, IBoundedPolicy
    {
        // Note: for performance reasons this is a mutable struct, it cannot be readonly.
        private ConcurrentLfuCore<K, V, AccessOrderNode<K, V>, AccessOrderPolicy<K, V>> core;

        /// <summary>
        /// The default buffer size.
        /// </summary>
        public const int DefaultBufferSize = 128;

        /// <summary>
        /// Initializes a new instance of the ConcurrentLfu class with the specified capacity.
        /// </summary>
        /// <param name="capacity">The capacity.</param>
        public ConcurrentLfu(int capacity)
        {
            this.core = new(Defaults.ConcurrencyLevel, capacity, new ThreadPoolScheduler(), EqualityComparer<K>.Default, () => this.DrainBuffers());
        }

        /// <summary>
        /// Initializes a new instance of the ConcurrentLfu class with the specified concurrencyLevel, capacity, scheduler, equality comparer and buffer size.
        /// </summary>
        /// <param name="concurrencyLevel">The concurrency level.</param>
        /// <param name="capacity">The capacity.</param>
        /// <param name="scheduler">The scheduler.</param>
        /// <param name="comparer">The equality comparer.</param>
        public ConcurrentLfu(int concurrencyLevel, int capacity, IScheduler scheduler, IEqualityComparer<K> comparer)
        {
            this.core = new(concurrencyLevel, capacity, scheduler, comparer, () => this.DrainBuffers());
        }

        internal ConcurrentLfuCore<K, V, AccessOrderNode<K, V>, AccessOrderPolicy<K, V>> Core => core;

        // structs cannot declare self referencing lambda functions, therefore pass this in from the ctor
        private void DrainBuffers()
        {
            this.core.DrainBuffers();
        }

        ///<inheritdoc/>
        public int Count => core.Count;

        ///<inheritdoc/>
        public Optional<ICacheMetrics> Metrics => core.Metrics;

        ///<inheritdoc/>
        public Optional<ICacheEvents<K, V>> Events => core.Events;

        ///<inheritdoc/>
        public CachePolicy Policy => core.Policy;

        ///<inheritdoc/>
        public ICollection<K> Keys => core.Keys;

        ///<inheritdoc/>
        public int Capacity => core.Capacity;

        ///<inheritdoc/>
        public IScheduler Scheduler => core.Scheduler;

        /// <summary>
        /// Synchronously perform all pending policy maintenance. Drain the read and write buffers then
        /// use the eviction policy to preserve bounded size and remove expired items.
        /// </summary>
        /// <remarks>
        /// Note: maintenance is automatically performed asynchronously immediately following a read or write.
        /// It is not necessary to call this method, <see cref="DoMaintenance"/> is provided purely to enable tests to reach a consistent state.
        /// </remarks>
        public void DoMaintenance()
        {
            core.DoMaintenance();
        }

        ///<inheritdoc/>
        public void AddOrUpdate(K key, V value)
        {
            core.AddOrUpdate(key, value);
        }

        ///<inheritdoc/>
        public void Clear()
        {
            core.Clear();
        }

        ///<inheritdoc/>
        public V GetOrAdd(K key, Func<K, V> valueFactory)
        {
            return core.GetOrAdd(key, valueFactory);
        }

        ///<inheritdoc/>
        public V GetOrAdd<TArg>(K key, Func<K, TArg, V> valueFactory, TArg factoryArgument)
        {
            return core.GetOrAdd(key, valueFactory, factoryArgument);
        }

        ///<inheritdoc/>
        public ValueTask<V> GetOrAddAsync(K key, Func<K, Task<V>> valueFactory)
        {
            return core.GetOrAddAsync(key, valueFactory);
        }

        ///<inheritdoc/>
        public ValueTask<V> GetOrAddAsync<TArg>(K key, Func<K, TArg, Task<V>> valueFactory, TArg factoryArgument)
        {
            return core.GetOrAddAsync(key, valueFactory, factoryArgument);
        }

        ///<inheritdoc/>
        public void Trim(int itemCount)
        {
            core.Trim(itemCount);
        }

        ///<inheritdoc/>
        public bool TryGet(K key, out V value)
        {
            return core.TryGet(key, out value);
        }

        ///<inheritdoc/>
        public bool TryRemove(K key)
        {
            return core.TryRemove(key);
        }

        /// <summary>
        /// Attempts to remove the specified key value pair.
        /// </summary>
        /// <param name="item">The item to remove.</param>
        /// <returns>true if the item was removed successfully; otherwise, false.</returns>
        public bool TryRemove(KeyValuePair<K, V> item)
        {
            return core.TryRemove(item);
        }

        /// <summary>
        /// Attempts to remove and return the value that has the specified key.
        /// </summary>
        /// <param name="key">The key of the element to remove.</param>
        /// <param name="value">When this method returns, contains the object removed, or the default value of the value type if key does not exist.</param>
        /// <returns>true if the object was removed successfully; otherwise, false.</returns>
        public bool TryRemove(K key, out V value)
        {
            return core.TryRemove(key, out value);
        }

        ///<inheritdoc/>
        public bool TryUpdate(K key, V value)
        {
            return core.TryUpdate(key, value);
        }

        ///<inheritdoc/>
        public IEnumerator<KeyValuePair<K, V>> GetEnumerator()
        {
            return core.GetEnumerator();
        }

        ///<inheritdoc/>
        IEnumerator IEnumerable.GetEnumerator()
        {
            return core.GetEnumerator();
        }

#if DEBUG
        /// <summary>
        /// Format the LFU as a string by converting all the keys to strings.
        /// </summary>
        /// <returns>The LFU formatted as a string.</returns>
        public string FormatLfuString()
        {
            return core.FormatLfuString();
        }
#endif

        [ExcludeFromCodeCoverage]
        internal class LfuDebugView<N>
             where N : LfuNode<K, V>
        {
            private readonly ConcurrentLfu<K, V> lfu;

            public LfuDebugView(ConcurrentLfu<K, V> lfu)
            {
                this.lfu = lfu;
            }

            public string Maintenance => lfu.core.drainStatus.Format();

            public ICacheMetrics Metrics => lfu.Metrics.Value;

            public StripedMpscBuffer<N> ReadBuffer => this.lfu.core.readBuffer as StripedMpscBuffer<N>;

            public MpscBoundedBuffer<N> WriteBuffer => this.lfu.core.writeBuffer as MpscBoundedBuffer<N>;

            public KeyValuePair<K, V>[] Items
            {
                get
                {
                    var items = new KeyValuePair<K, V>[lfu.Count];

                    int index = 0;
                    foreach (var kvp in lfu)
                    {
                        items[index++] = kvp;
                    }
                    return items;
                }
            }
        }
    }

}
>>>>>>> ce9cc3bf
<|MERGE_RESOLUTION|>--- conflicted
+++ resolved
@@ -1,1298 +1,282 @@
-<<<<<<< HEAD
-﻿using System;
-using System.Collections;
-using System.Collections.Concurrent;
-using System.Collections.Generic;
-using System.Diagnostics;
-using System.Diagnostics.CodeAnalysis;
-using System.Linq;
-using System.Runtime.CompilerServices;
-using System.Runtime.InteropServices;
-using System.Threading;
-using System.Threading.Tasks;
-using BitFaster.Caching.Buffers;
-using BitFaster.Caching.Counters;
-using BitFaster.Caching.Lru;
-using BitFaster.Caching.Scheduler;
-
-#if DEBUG
-using System.Text;
-#endif
-
-namespace BitFaster.Caching.Lfu
-{
-    // TODO: making ConcurrentLfu with the Core base class required the following:
-    // - LfuNode public
-    // - INodePolicy public
-    // - AccessOrderPolicy public etc.
-    // This would be cleaner as a wrapper class, then all impl details can be internal and can be changed over time.
-    /// <summary>
-    /// Bounded size ConcurrentLfu
-    /// </summary>
-    public sealed class ConcurrentLfu<K, V> : ConcurrentLfuCore<K, V, AccessOrderNode<K, V>, AccessOrderPolicy<K, V>>
-    {
-        // TODO: this is now duped, but required for back compat against 2.4.0
-        public const int DefaultBufferSize = 128;
-
-        /// <summary>
-        /// Initializes a new instance of the ConcurrentLfu class with the specified capacity.
-        /// </summary>
-        /// <param name="capacity">The capacity.</param>
-        public ConcurrentLfu(int capacity)
-            : base(Defaults.ConcurrencyLevel, capacity, new ThreadPoolScheduler(), EqualityComparer<K>.Default, default)
-        {
-        }
-
-        /// <summary>
-        /// Initializes a new instance of the ConcurrentLfu class with the specified concurrencyLevel, capacity, scheduler, equality comparer and buffer size.
-        /// </summary>
-        /// <param name="concurrencyLevel">The concurrency level.</param>
-        /// <param name="capacity">The capacity.</param>
-        /// <param name="scheduler">The scheduler.</param>
-        /// <param name="comparer">The equality comparer.</param>
-        public ConcurrentLfu(int concurrencyLevel, int capacity, IScheduler scheduler, IEqualityComparer<K> comparer)
-            : base(concurrencyLevel, capacity, scheduler, comparer, default)
-        { }
-    }
-
-    /// <summary>
-    /// An approximate LFU based on the W-TinyLfu eviction policy. W-TinyLfu tracks items using a window LRU list, and 
-    /// a main space LRU divided into protected and probation segments. Reads and writes to the cache are stored in buffers
-    /// and later applied to the policy LRU lists in batches under a lock. Each read and write is tracked using a compact 
-    /// popularity sketch to probalistically estimate item frequency. Items proceed through the LRU lists as follows:
-    /// <list type="number">
-    ///   <item><description>New items are added to the window LRU. When acessed window items move to the window MRU position.</description></item>
-    ///   <item><description>When the window is full, candidate items are moved to the probation segment in LRU order.</description></item>
-    ///   <item><description>When the main space is full, the access frequency of each window candidate is compared 
-    ///   to probation victims in LRU order. The item with the lowest frequency is evicted until the cache size is within bounds.</description></item>
-    ///   <item><description>When a probation item is accessed, it is moved to the protected segment. If the protected segment is full, 
-    ///   the LRU protected item is demoted to probation.</description></item>
-    ///   <item><description>When a protected item is accessed, it is moved to the protected MRU position.</description></item>
-    /// </list>
-    /// The size of the admission window and main space are adapted over time to iteratively improve hit rate using a 
-    /// hill climbing algorithm. A larger window favors workloads with high recency bias, whereas a larger main space
-    /// favors workloads with frequency bias.
-    /// </summary>
-    /// Based on the Caffeine library by ben.manes@gmail.com (Ben Manes).
-    /// https://github.com/ben-manes/caffeine
-    [DebuggerTypeProxy(typeof(ConcurrentLfuCore<,,,>.LfuDebugView))]
-    [DebuggerDisplay("Count = {Count}/{Capacity}")]
-    public class ConcurrentLfuCore<K, V, N, P> : ICache<K, V>, IAsyncCache<K, V>, IBoundedPolicy
-        where N : LfuNode<K, V>
-        where P : struct, INodePolicy<K, V, N>
-    {
-        private const int MaxWriteBufferRetries = 64;
-
-        /// <summary>
-        /// The default buffer size.
-        /// </summary>
-        public const int DefaultBufferSize = 128;
-
-        private readonly ConcurrentDictionary<K, N> dictionary;
-
-        private readonly StripedMpscBuffer<N> readBuffer;
-        private readonly MpscBoundedBuffer<N> writeBuffer;
-
-        private readonly CacheMetrics metrics = new();
-
-        private readonly CmSketch<K> cmSketch;
-
-        private readonly LfuNodeList<K, V> windowLru;
-        private readonly LfuNodeList<K, V> probationLru;
-        private readonly LfuNodeList<K, V> protectedLru;
-
-        private readonly LfuCapacityPartition capacity;
-
-        private readonly DrainStatus drainStatus = new();
-        private readonly object maintenanceLock = new();
-
-        private readonly IScheduler scheduler;
-        private readonly Action drainBuffers;
-
-        private readonly N[] drainBuffer;
-
-        private readonly P policy;
-
-        /// <summary>
-        /// Initializes a new instance of the ConcurrentLfu class with the specified concurrencyLevel, capacity, scheduler, equality comparer and buffer size.
-        /// </summary>
-        /// <param name="concurrencyLevel">The concurrency level.</param>
-        /// <param name="capacity">The capacity.</param>
-        /// <param name="scheduler">The scheduler.</param>
-        /// <param name="comparer">The equality comparer.</param>
-        public ConcurrentLfuCore(int concurrencyLevel, int capacity, IScheduler scheduler, IEqualityComparer<K> comparer, P policy)
-        {
-            int dictionaryCapacity = ConcurrentDictionarySize.Estimate(capacity);
-            this.dictionary = new ConcurrentDictionary<K, N>(concurrencyLevel, dictionaryCapacity, comparer);
-
-            // cap concurrency at proc count * 2
-            int readStripes = Math.Min(BitOps.CeilingPowerOfTwo(concurrencyLevel), BitOps.CeilingPowerOfTwo(Environment.ProcessorCount * 2));
-            this.readBuffer = new StripedMpscBuffer<N>(readStripes, DefaultBufferSize);
-
-            // Cap the write buffer to the cache size, or 128. Whichever is smaller.
-            int writeBufferSize = Math.Min(BitOps.CeilingPowerOfTwo(capacity), 128);
-            this.writeBuffer = new MpscBoundedBuffer<N>(writeBufferSize);
-
-            this.cmSketch = new CmSketch<K>(capacity, comparer);
-            this.windowLru = new LfuNodeList<K, V>();
-            this.probationLru = new LfuNodeList<K, V>();
-            this.protectedLru = new LfuNodeList<K, V>();
-
-            this.capacity = new LfuCapacityPartition(capacity);
-
-            this.scheduler = scheduler;
-            this.drainBuffers = () => this.DrainBuffers();
-
-            this.drainBuffer = new N[this.readBuffer.Capacity];
-
-            this.policy = policy;
-        }
-
-        // No lock count: https://arbel.net/2013/02/03/best-practices-for-using-concurrentdictionary/
-        ///<inheritdoc/>
-        public int Count => this.dictionary.Skip(0).Count();
-
-        ///<inheritdoc/>
-        public int Capacity => this.capacity.Capacity;
-
-        ///<inheritdoc/>
-        public Optional<ICacheMetrics> Metrics => new(this.metrics);
-
-        ///<inheritdoc/>
-        public Optional<ICacheEvents<K, V>> Events => Optional<ICacheEvents<K, V>>.None();
-
-        ///<inheritdoc/>
-        public CachePolicy Policy => new(new Optional<IBoundedPolicy>(this), Optional<ITimePolicy>.None());
-
-        ///<inheritdoc/>
-        public ICollection<K> Keys => this.dictionary.Keys;
-
-        /// <summary>
-        /// Gets the scheduler.
-        /// </summary>
-        public IScheduler Scheduler => scheduler;
-
-        ///<inheritdoc/>
-        public void AddOrUpdate(K key, V value)
-        {
-            while (true)
-            {
-                if (TryUpdate(key, value))
-                {
-                    return;
-                }
-
-                var node = policy.Create(key, value);
-                if (this.dictionary.TryAdd(key, node))
-                {
-                    AfterWrite(node);
-                    return;
-                }
-            }
-        }
-
-        ///<inheritdoc/>
-        public void Clear()
-        {
-            this.Trim(this.Count);
-
-            lock (maintenanceLock)
-            {
-                this.cmSketch.Clear();
-                this.readBuffer.Clear();
-                this.writeBuffer.Clear();
-            }
-        }
-
-        /// <summary>
-        /// Trim the specified number of items from the cache.
-        /// </summary>
-        /// <param name="itemCount">The number of items to remove.</param>
-        public void Trim(int itemCount)
-        {
-            itemCount = Math.Min(itemCount, this.Count);
-            var candidates = new List<LfuNode<K, V>>(itemCount);
-
-            // TODO: this is LRU order eviction, Caffeine is based on frequency
-            lock (maintenanceLock)
-            {
-                // flush all buffers
-                Maintenance();
-
-                // walk in lru order, get itemCount keys to evict
-                TakeCandidatesInLruOrder(this.probationLru, candidates, itemCount);
-                TakeCandidatesInLruOrder(this.protectedLru, candidates, itemCount);
-                TakeCandidatesInLruOrder(this.windowLru, candidates, itemCount);
-            }
-
-#if NET6_0_OR_GREATER
-            foreach (var candidate in CollectionsMarshal.AsSpan(candidates))
-#else
-            foreach (var candidate in candidates)
-#endif
-            {
-                this.TryRemove(candidate.Key);
-            }
-        }
-
-        private bool TryAdd(K key, V value)
-        {
-            var node = policy.Create(key, value);
-
-            if (this.dictionary.TryAdd(key, node))
-            {
-                AfterWrite(node);
-                return true;
-            }
-
-            Disposer<V>.Dispose(node.Value);
-            return false;
-        }
-
-        ///<inheritdoc/>
-        public V GetOrAdd(K key, Func<K, V> valueFactory)
-        {
-            while (true)
-            {
-                if (this.TryGet(key, out V value))
-                {
-                    return value;
-                }
-
-                value = valueFactory(key);
-                if (this.TryAdd(key, value))
-                {
-                    return value;
-                }
-            }
-        }
-
-        /// <summary>
-        /// Adds a key/value pair to the cache if the key does not already exist. Returns the new value, or the 
-        /// existing value if the key already exists.
-        /// </summary>
-        /// <typeparam name="TArg">The type of an argument to pass into valueFactory.</typeparam>
-        /// <param name="key">The key of the element to add.</param>
-        /// <param name="valueFactory">The factory function used to generate a value for the key.</param>
-        /// <param name="factoryArgument">An argument value to pass into valueFactory.</param>
-        /// <returns>The value for the key. This will be either the existing value for the key if the key is already 
-        /// in the cache, or the new value if the key was not in the cache.</returns>
-        public V GetOrAdd<TArg>(K key, Func<K, TArg, V> valueFactory, TArg factoryArgument)
-        {
-            while (true)
-            {
-                if (this.TryGet(key, out V value))
-                {
-                    return value;
-                }
-
-                value = valueFactory(key, factoryArgument);
-                if (this.TryAdd(key, value))
-                {
-                    return value;
-                }
-            }
-        }
-
-        ///<inheritdoc/>
-        public async ValueTask<V> GetOrAddAsync(K key, Func<K, Task<V>> valueFactory)
-        {
-            while (true)
-            {
-                if (this.TryGet(key, out V value))
-                {
-                    return value;
-                }
-
-                value = await valueFactory(key).ConfigureAwait(false);
-                if (this.TryAdd(key, value))
-                {
-                    return value;
-                }
-            }
-        }
-
-        /// <summary>
-        /// Adds a key/value pair to the cache if the key does not already exist. Returns the new value, or the 
-        /// existing value if the key already exists.
-        /// </summary>
-        /// <typeparam name="TArg">The type of an argument to pass into valueFactory.</typeparam>
-        /// <param name="key">The key of the element to add.</param>
-        /// <param name="valueFactory">The factory function used to asynchronously generate a value for the key.</param>
-        /// <param name="factoryArgument">An argument value to pass into valueFactory.</param>
-        /// <returns>A task that represents the asynchronous GetOrAdd operation.</returns>
-        public async ValueTask<V> GetOrAddAsync<TArg>(K key, Func<K, TArg, Task<V>> valueFactory, TArg factoryArgument)
-        {
-            while (true)
-            {
-                if (this.TryGet(key, out V value))
-                {
-                    return value;
-                }
-
-                value = await valueFactory(key, factoryArgument).ConfigureAwait(false);
-                if (this.TryAdd(key, value))
-                {
-                    return value;
-                }
-            }
-        }
-
-        ///<inheritdoc/>
-        public bool TryGet(K key, out V value)
-        {
-            if (this.dictionary.TryGetValue(key, out var node))
-            {
-                bool delayable = this.readBuffer.TryAdd(node) != BufferStatus.Full;
-
-                if (this.drainStatus.ShouldDrain(delayable))
-                { 
-                    TryScheduleDrain(); 
-                }
-                value = node.Value;               
-                return true;
-            }
-
-            this.metrics.requestMissCount.Increment();
-
-            value = default;
-            return false;
-        }
-
-        /// <summary>
-        /// Attempts to remove the specified key value pair.
-        /// </summary>
-        /// <param name="item">The item to remove.</param>
-        /// <returns>true if the item was removed successfully; otherwise, false.</returns>
-        public bool TryRemove(KeyValuePair<K, V> item)
-        {
-            if (this.dictionary.TryGetValue(item.Key, out var node))
-            {
-                if (EqualityComparer<V>.Default.Equals(node.Value, item.Value))
-                {
-                    var kvp = new KeyValuePair<K, N>(item.Key, node);
-
-#if NET6_0_OR_GREATER
-                    if (this.dictionary.TryRemove(kvp))
-#else
-                    // https://devblogs.microsoft.com/pfxteam/little-known-gems-atomic-conditional-removals-from-concurrentdictionary/
-                    if (((ICollection<KeyValuePair<K, N>>)this.dictionary).Remove(kvp))
-#endif
-                    {
-                        node.WasRemoved = true;
-                        AfterWrite(node);
-                        return true;
-                    }
-                }
-            }
-
-            return false;
-        }
-
-        /// <summary>
-        /// Attempts to remove and return the value that has the specified key.
-        /// </summary>
-        /// <param name="key">The key of the element to remove.</param>
-        /// <param name="value">When this method returns, contains the object removed, or the default value of the value type if key does not exist.</param>
-        /// <returns>true if the object was removed successfully; otherwise, false.</returns>
-        public bool TryRemove(K key, out V value)
-        {
-            if (this.dictionary.TryRemove(key, out var node))
-            {
-                node.WasRemoved = true;
-                AfterWrite(node);
-                value = node.Value;
-                return true;
-            }
-
-            value = default;
-            return false;
-        }
-
-        ///<inheritdoc/>
-        public bool TryRemove(K key)
-        {
-            return this.TryRemove(key, out var _);
-        }
-
-        ///<inheritdoc/>
-        public bool TryUpdate(K key, V value)
-        {
-            if (this.dictionary.TryGetValue(key, out var node))
-            {
-                node.Value = value;
-
-                // It's ok for this to be lossy, since the node is already tracked
-                // and we will just lose ordering/hit count, but not orphan the node.
-                this.writeBuffer.TryAdd(node);
-                TryScheduleDrain();
-                return true;
-            }
-
-            return false;
-        }
-
-        /// <summary>
-        /// Synchronously perform all pending policy maintenance. Drain the read and write buffers then
-        /// use the eviction policy to preserve bounded size and remove expired items.
-        /// </summary>
-        /// <remarks>
-        /// Note: maintenance is automatically performed asynchronously immediately following a read or write.
-        /// It is not necessary to call this method, <see cref="DoMaintenance"/> is provided purely to enable tests to reach a consistent state.
-        /// </remarks>
-        public void DoMaintenance()
-        {
-            DrainBuffers();
-        }
-
-        /// <summary>Returns an enumerator that iterates through the cache.</summary>
-        /// <returns>An enumerator for the cache.</returns>
-        /// <remarks>
-        /// The enumerator returned from the cache is safe to use concurrently with
-        /// reads and writes, however it does not represent a moment-in-time snapshot.  
-        /// The contents exposed through the enumerator may contain modifications
-        /// made after <see cref="GetEnumerator"/> was called.
-        /// </remarks>
-        public IEnumerator<KeyValuePair<K, V>> GetEnumerator()
-        {
-            foreach (var kvp in this.dictionary)
-            {
-                yield return new KeyValuePair<K, V>(kvp.Key, kvp.Value.Value);
-            }
-        }
-
-        private static void TakeCandidatesInLruOrder(LfuNodeList<K, V> lru, List<LfuNode<K, V>> candidates, int itemCount)
-        {
-            var curr = lru.First;
-
-            while (candidates.Count < itemCount && curr != null)
-            {
-                // LRUs can contain items that are already removed, skip those 
-                if (!curr.WasRemoved)
-                { 
-                    candidates.Add(curr); 
-                }
-
-                curr = curr.Next;
-            }
-        }
-
-        private void AfterWrite(N node)
-        {
-            for (int i = 0; i < MaxWriteBufferRetries; i++)
-            {
-                if (writeBuffer.TryAdd(node) == BufferStatus.Success)
-                {
-                    ScheduleAfterWrite();
-                    return;
-                }
-
-                TryScheduleDrain();
-            }
-
-            lock (this.maintenanceLock)
-            {
-                // aggressively try to exit the lock early before doing full maintenance
-                var status = BufferStatus.Contended;
-                while (status != BufferStatus.Full)
-                {
-                    status = writeBuffer.TryAdd(node);
-
-                    if (status == BufferStatus.Success)
-                    {
-                        ScheduleAfterWrite();
-                        return;
-                    }
-                }
-
-                // if the write was dropped from the buffer, explicitly pass it to maintenance
-                Maintenance(node);
-            }
-        }
-
-        private void ScheduleAfterWrite()
-        {
-            var spinner = new SpinWait();
-            int status = this.drainStatus.NonVolatileRead();
-            while (true)
-            {
-                switch (status)
-                {
-                    case DrainStatus.Idle:
-                        this.drainStatus.Cas(DrainStatus.Idle, DrainStatus.Required);
-                        TryScheduleDrain();
-                        return;
-                    case DrainStatus.Required:
-                        TryScheduleDrain();
-                        return;
-                    case DrainStatus.ProcessingToIdle:
-                        if (this.drainStatus.Cas(DrainStatus.ProcessingToIdle, DrainStatus.ProcessingToRequired))
-                        {
-                            return;
-                        }
-                        status = this.drainStatus.VolatileRead();
-                        break;
-                    case DrainStatus.ProcessingToRequired:
-                        return;
-                }
-                spinner.SpinOnce();
-            }
-        }
-
-        IEnumerator IEnumerable.GetEnumerator()
-        {
-            return ((ConcurrentLfuCore<K, V, N, P>)this).GetEnumerator();
-        }
-
-        private void TryScheduleDrain()
-        {
-            if (this.drainStatus.VolatileRead() >= DrainStatus.ProcessingToIdle)
-            {
-                return;
-            }
-
-            bool lockTaken = false;
-            try
-            {
-                Monitor.TryEnter(maintenanceLock, ref lockTaken);
-
-                if (lockTaken)
-                {
-                    int status = this.drainStatus.NonVolatileRead();
-
-                    if (status >= DrainStatus.ProcessingToIdle)
-                    {
-                        return;
-                    }
-
-                    this.drainStatus.VolatileWrite(DrainStatus.ProcessingToIdle);
-                    scheduler.Run(this.drainBuffers);
-                }
-            }
-            finally
-            {
-                if (lockTaken)
-                {
-                    Monitor.Exit(maintenanceLock);
-                }
-            }
-        }
-
-        private void DrainBuffers()
-        {
-            bool done = false;
-
-            while (!done)
-            {
-                lock (maintenanceLock)
-                {
-                    done = Maintenance();
-                }
-
-                // don't run continuous foreground maintenance
-                if (!scheduler.IsBackground)
-                {
-                    done = true;
-                }
-            }
-
-            if (this.drainStatus.VolatileRead() == DrainStatus.Required)
-            {
-                TryScheduleDrain();
-            }
-        }
-
-        private bool Maintenance(LfuNode<K, V> droppedWrite = null)
-        {
-            this.drainStatus.VolatileWrite(DrainStatus.ProcessingToIdle);
-
-            // Note: this is only Span on .NET Core 3.1+, else this is no-op and it is still an array
-            var buffer = this.drainBuffer.AsSpanOrArray();
-
-            // extract to a buffer before doing book keeping work, ~2x faster
-            int readCount = readBuffer.DrainTo(buffer);
-
-            for (int i = 0; i < readCount; i++)
-            {
-                this.cmSketch.Increment(buffer[i].Key);
-            }
-
-            for (int i = 0; i < readCount; i++)
-            {
-                OnAccess(buffer[i]);
-            }
-
-            int writeCount = this.writeBuffer.DrainTo(buffer.AsSpanOrSegment());
-
-            for (int i = 0; i < writeCount; i++)
-            {
-                OnWrite(buffer[i]);
-            }
-
-            // we are done only when both buffers are empty
-            var done = readCount == 0 & writeCount == 0;
-
-            if (droppedWrite != null)
-            {
-                OnWrite(droppedWrite);
-                done = true;
-            }
-
-            EvictEntries();
-            this.capacity.OptimizePartitioning(this.metrics, this.cmSketch.ResetSampleSize);
-            ReFitProtected();
-
-            // Reset to idle if either
-            // 1. We drained both input buffers (all work done)
-            // 2. or scheduler is foreground (since don't run continuously on the foreground)
-            if ((done || !scheduler.IsBackground) &&
-                (this.drainStatus.NonVolatileRead() != DrainStatus.ProcessingToIdle ||
-                !this.drainStatus.Cas(DrainStatus.ProcessingToIdle, DrainStatus.Idle)))
-            {
-                this.drainStatus.NonVolatileWrite(DrainStatus.Required);
-            }
-
-            return done;
-        }
-
-        private void OnAccess(LfuNode<K, V> node)
-        {
-            // there was a cache hit even if the item was removed or is not yet added.
-            this.metrics.requestHitCount++;
-
-            // Node is added to read buffer while it is removed by maintenance, or it is read before it has been added.
-            if (node.list == null)
-            {
-                return;
-            }
-
-            switch (node.Position)
-            {
-                case Position.Window:
-                    this.windowLru.MoveToEnd(node); 
-                    break;
-                case Position.Probation:
-                    PromoteProbation(node); 
-                    break;
-                case Position.Protected:
-                    this.protectedLru.MoveToEnd(node);
-                    break;
-            }
-        }
-
-        private void OnWrite(LfuNode<K, V> node)
-        {
-            // Nodes can be removed while they are in the write buffer, in which case they should
-            // not be added back into the LRU.
-            if (node.WasRemoved)
-            {
-                node.list?.Remove(node);
-
-                if (!node.WasDeleted)
-                {
-                    // if a write is in the buffer and is then removed in the buffer, it will enter OnWrite twice.
-                    // we mark as deleted to avoid double counting/disposing it
-                    this.metrics.evictedCount++;
-                    Disposer<V>.Dispose(node.Value);
-                    node.WasDeleted = true;
-                }
-
-                return;
-            }
-
-            this.cmSketch.Increment(node.Key);
-
-            // node can already be in one of the queues due to update
-            switch (node.Position)
-            {
-                case Position.Window:
-                    if (node.list == null)
-                    {
-                        this.windowLru.AddLast(node);
-                    }
-                    else
-                    {
-                        this.windowLru.MoveToEnd(node);
-                        this.metrics.updatedCount++;
-                    }
-                    break;
-                case Position.Probation:
-                    PromoteProbation(node);
-                    this.metrics.updatedCount++;
-                    break;
-                case Position.Protected:
-                    this.protectedLru.MoveToEnd(node);
-                    this.metrics.updatedCount++;
-                    break;
-            }
-        }
-
-        private void PromoteProbation(LfuNode<K, V> node)
-        {
-            if (node.list == null)
-            {
-                // Ignore stale accesses for an entry that is no longer present
-                return;
-            }
-
-            this.probationLru.Remove(node);
-            this.protectedLru.AddLast(node);
-            node.Position = Position.Protected;
-
-            // If the protected space exceeds its maximum, the LRU items are demoted to the probation space.
-            if (this.protectedLru.Count > this.capacity.Protected)
-            {
-                var demoted = this.protectedLru.First;
-                this.protectedLru.RemoveFirst();
-
-                demoted.Position = Position.Probation;
-                this.probationLru.AddLast(demoted);
-            }
-        }
-
-        private void EvictEntries()
-        {
-            var candidate = EvictFromWindow();
-            EvictFromMain(candidate);
-        }
-
-        private LfuNode<K, V> EvictFromWindow()
-        {
-            LfuNode<K, V> first = null;
-
-            while (this.windowLru.Count > this.capacity.Window)
-            {
-                var node = this.windowLru.First;
-                this.windowLru.RemoveFirst();
-
-                first ??= node;
-
-                this.probationLru.AddLast(node);
-                node.Position = Position.Probation;
-            }
-
-            return first;
-        }
-
-        private ref struct EvictIterator
-        {
-            private readonly CmSketch<K> sketch;
-            public LfuNode<K, V> node;
-            public int freq;
-
-            [MethodImpl(MethodImplOptions.AggressiveInlining)]
-            public EvictIterator(CmSketch<K> sketch, LfuNode<K, V> node)
-            {
-                this.sketch = sketch;
-                this.node = node;
-                freq = node == null ? -1 : sketch.EstimateFrequency(node.Key);
-            }
-
-            [MethodImpl(MethodImplOptions.AggressiveInlining)]
-            public void Next()
-            {
-                node = node.Next;
-
-                if (node != null)
-                {
-                    freq = sketch.EstimateFrequency(node.Key);
-                }
-            }
-        }
-
-        private void EvictFromMain(LfuNode<K, V> candidateNode)
-        {
-            var victim = new EvictIterator(this.cmSketch, this.probationLru.First); // victims are LRU position in probation
-            var candidate = new EvictIterator(this.cmSketch, candidateNode);
-
-            // first pass: admit candidates
-            while (this.windowLru.Count + this.probationLru.Count + this.protectedLru.Count > this.Capacity)
-            {
-                // bail when we run out of options
-                if (candidate.node == null | victim.node == null)
-                {
-                    break;
-                }
-
-                if (victim.node == candidate.node)
-                {
-                    Evict(candidate.node);
-                    break;
-                }
-
-                // Evict the entry with the lowest frequency
-                if (candidate.freq > victim.freq)
-                {
-                    var evictee = victim.node;
-
-                    // victim is initialized to first, and iterates forwards
-                    victim.Next();
-                    candidate.Next();
-
-                    Evict(evictee);
-                }
-                else
-                {
-                    var evictee = candidate.node;
-
-                    // candidate is initialized to first cand, and iterates forwards
-                    candidate.Next();
-
-                    Evict(evictee);
-                }
-            }
-
-            // 2nd pass: remove probation items in LRU order, evict lowest frequency
-            while (this.windowLru.Count + this.probationLru.Count + this.protectedLru.Count > this.Capacity)
-            {
-                var victim1 = this.probationLru.First;
-                var victim2 = victim1.Next;
-
-                if (AdmitCandidate(victim1.Key, victim2.Key))
-                {
-                    Evict(victim2);
-                }
-                else
-                {
-                    Evict(victim1);
-                }
-            }
-        }
-
-        private bool AdmitCandidate(K candidateKey, K victimKey)
-        {
-            int victimFreq = this.cmSketch.EstimateFrequency(victimKey);
-            int candidateFreq = this.cmSketch.EstimateFrequency(candidateKey);
-
-            // TODO: random factor when candidate freq < 5
-            return candidateFreq > victimFreq;
-        }
-
-        internal void Evict(LfuNode<K, V> evictee)
-        {
-            this.dictionary.TryRemove(evictee.Key, out var _);
-            evictee.list.Remove(evictee);
-            Disposer<V>.Dispose(evictee.Value);
-            this.metrics.evictedCount++;
-        }
-
-        private void ReFitProtected()
-        {
-            // If hill climbing decreased protected, there may be too many items
-            // - demote overflow to probation.
-            while (this.protectedLru.Count > this.capacity.Protected)
-            {
-                var demoted = this.protectedLru.First;
-                this.protectedLru.RemoveFirst();
-
-                demoted.Position = Position.Probation;
-                this.probationLru.AddLast(demoted);
-            }
-        }
-
-        [DebuggerDisplay("{Format(),nq}")]
-        private class DrainStatus
-        {
-            public const int Idle = 0;
-            public const int Required = 1;
-            public const int ProcessingToIdle = 2;
-            public const int ProcessingToRequired = 3;
-
-            private PaddedInt drainStatus; // mutable struct, don't mark readonly
-
-            [MethodImpl(MethodImplOptions.AggressiveInlining)]
-            public bool ShouldDrain(bool delayable)
-            {
-                int status = this.NonVolatileRead();
-                return status switch
-                {
-                    Idle => !delayable,
-                    Required => true,
-                    ProcessingToIdle or ProcessingToRequired => false,
-                    _ => false,// not reachable
-                };
-            }
-
-            [MethodImpl(MethodImplOptions.AggressiveInlining)]
-            public void VolatileWrite(int newStatus)
-            { 
-                Volatile.Write(ref this.drainStatus.Value, newStatus);
-            }
-
-            [MethodImpl(MethodImplOptions.AggressiveInlining)]
-            public void NonVolatileWrite(int newStatus)
-            {
-                this.drainStatus.Value = newStatus;
-            }
-
-            [MethodImpl(MethodImplOptions.AggressiveInlining)]
-            public bool Cas(int oldStatus, int newStatus)
-            { 
-                return Interlocked.CompareExchange(ref this.drainStatus.Value, newStatus, oldStatus) == oldStatus;
-            }
-
-            [MethodImpl(MethodImplOptions.AggressiveInlining)]
-            public int VolatileRead()
-            {
-                return Volatile.Read(ref this.drainStatus.Value);
-            }
-
-            [MethodImpl(MethodImplOptions.AggressiveInlining)]
-            public int NonVolatileRead()
-            {
-                return this.drainStatus.Value;
-            }
-
-            [ExcludeFromCodeCoverage]
-            internal string Format()
-            {
-                switch (this.drainStatus.Value)
-                {
-                    case Idle:
-                        return "Idle";
-                    case Required:
-                        return "Required";
-                    case ProcessingToIdle:
-                        return "ProcessingToIdle";
-                    case ProcessingToRequired:
-                        return "ProcessingToRequired"; ;
-                }
-
-                return "Invalid state";
-            }
-        }
-
-        [DebuggerDisplay("Hit = {Hits}, Miss = {Misses}, Upd = {Updated}, Evict = {Evicted}")]
-        internal class CacheMetrics : ICacheMetrics
-        {
-            public long requestHitCount;
-            public Counter requestMissCount = new();
-            public long updatedCount;
-            public long evictedCount;
-
-            public double HitRatio => (double)requestHitCount / (double)Total;
-
-            public long Total => requestHitCount + requestMissCount.Count();
-
-            public long Hits => requestHitCount;
-
-            public long Misses => requestMissCount.Count();
-
-            public long Updated => updatedCount;
-
-            public long Evicted => evictedCount;
-        }
-
-#if DEBUG
-        /// <summary>
-        /// Format the LFU as a string by converting all the keys to strings.
-        /// </summary>
-        /// <returns>The LFU formatted as a string.</returns>
-        public string FormatLfuString()
-        {
-            var sb = new StringBuilder();
-
-            sb.Append("W [");
-            sb.Append(string.Join(",", this.windowLru.Select(n => n.Key.ToString())));
-            sb.Append("] Protected [");
-            sb.Append(string.Join(",", this.protectedLru.Select(n => n.Key.ToString())));
-            sb.Append("] Probation [");
-            sb.Append(string.Join(",", this.probationLru.Select(n => n.Key.ToString())));
-            sb.Append("]");
-
-            return sb.ToString();
-        }
-#endif
-
-        [ExcludeFromCodeCoverage]
-        internal class LfuDebugView
-        {
-            private readonly ConcurrentLfuCore<K, V, N, P> lfu;
-
-            public LfuDebugView(ConcurrentLfuCore<K, V, N, P> lfu)
-            {
-                this.lfu = lfu;
-            }
-
-            public string Maintenance => lfu.drainStatus.Format();
-
-            public ICacheMetrics Metrics => lfu.metrics;
-
-            public StripedMpscBuffer<N> ReadBuffer => this.lfu.readBuffer;
-
-            public MpscBoundedBuffer<N> WriteBuffer => this.lfu.writeBuffer;
-
-            public KeyValuePair<K, V>[] Items
-            {
-                get
-                {
-                    var items = new KeyValuePair<K, V>[lfu.Count];
-
-                    int index = 0;
-                    foreach (var kvp in lfu)
-                    {
-                        items[index++] = kvp;
-                    }
-                    return items;
-                }
-            }
-        }
-    }
-
-    // Explicit layout cannot be a generic class member
-    [StructLayout(LayoutKind.Explicit, Size = 2 * Padding.CACHE_LINE_SIZE)]
-    internal struct PaddedInt
-    {
-        [FieldOffset(1 * Padding.CACHE_LINE_SIZE)] public int Value;
-    }
-}
-=======
-﻿using System;
-using System.Collections;
-using System.Collections.Generic;
-using System.Diagnostics;
-using System.Diagnostics.CodeAnalysis;
-using System.Threading.Tasks;
-using BitFaster.Caching.Buffers;
-using BitFaster.Caching.Lru;
-using BitFaster.Caching.Scheduler;
-
-namespace BitFaster.Caching.Lfu
-{
-    /// <summary>
-    /// An approximate LFU based on the W-TinyLfu eviction policy. W-TinyLfu tracks items using a window LRU list, and 
-    /// a main space LRU divided into protected and probation segments. Reads and writes to the cache are stored in buffers
-    /// and later applied to the policy LRU lists in batches under a lock. Each read and write is tracked using a compact 
-    /// popularity sketch to probalistically estimate item frequency. Items proceed through the LRU lists as follows:
-    /// <list type="number">
-    ///   <item><description>New items are added to the window LRU. When acessed window items move to the window MRU position.</description></item>
-    ///   <item><description>When the window is full, candidate items are moved to the probation segment in LRU order.</description></item>
-    ///   <item><description>When the main space is full, the access frequency of each window candidate is compared 
-    ///   to probation victims in LRU order. The item with the lowest frequency is evicted until the cache size is within bounds.</description></item>
-    ///   <item><description>When a probation item is accessed, it is moved to the protected segment. If the protected segment is full, 
-    ///   the LRU protected item is demoted to probation.</description></item>
-    ///   <item><description>When a protected item is accessed, it is moved to the protected MRU position.</description></item>
-    /// </list>
-    /// The size of the admission window and main space are adapted over time to iteratively improve hit rate using a 
-    /// hill climbing algorithm. A larger window favors workloads with high recency bias, whereas a larger main space
-    /// favors workloads with frequency bias.
-    /// </summary>
-    /// Based on the Caffeine library by ben.manes@gmail.com (Ben Manes).
-    /// https://github.com/ben-manes/caffeine
-    [DebuggerTypeProxy(typeof(ConcurrentLfu<,>.LfuDebugView<>))]
-    [DebuggerDisplay("Count = {Count}/{Capacity}")]
-    public sealed class ConcurrentLfu<K, V> : ICache<K, V>, IAsyncCache<K, V>, IBoundedPolicy
-    {
-        // Note: for performance reasons this is a mutable struct, it cannot be readonly.
-        private ConcurrentLfuCore<K, V, AccessOrderNode<K, V>, AccessOrderPolicy<K, V>> core;
-
-        /// <summary>
-        /// The default buffer size.
-        /// </summary>
-        public const int DefaultBufferSize = 128;
-
-        /// <summary>
-        /// Initializes a new instance of the ConcurrentLfu class with the specified capacity.
-        /// </summary>
-        /// <param name="capacity">The capacity.</param>
-        public ConcurrentLfu(int capacity)
-        {
-            this.core = new(Defaults.ConcurrencyLevel, capacity, new ThreadPoolScheduler(), EqualityComparer<K>.Default, () => this.DrainBuffers());
-        }
-
-        /// <summary>
-        /// Initializes a new instance of the ConcurrentLfu class with the specified concurrencyLevel, capacity, scheduler, equality comparer and buffer size.
-        /// </summary>
-        /// <param name="concurrencyLevel">The concurrency level.</param>
-        /// <param name="capacity">The capacity.</param>
-        /// <param name="scheduler">The scheduler.</param>
-        /// <param name="comparer">The equality comparer.</param>
-        public ConcurrentLfu(int concurrencyLevel, int capacity, IScheduler scheduler, IEqualityComparer<K> comparer)
-        {
-            this.core = new(concurrencyLevel, capacity, scheduler, comparer, () => this.DrainBuffers());
-        }
-
-        internal ConcurrentLfuCore<K, V, AccessOrderNode<K, V>, AccessOrderPolicy<K, V>> Core => core;
-
-        // structs cannot declare self referencing lambda functions, therefore pass this in from the ctor
-        private void DrainBuffers()
-        {
-            this.core.DrainBuffers();
-        }
-
-        ///<inheritdoc/>
-        public int Count => core.Count;
-
-        ///<inheritdoc/>
-        public Optional<ICacheMetrics> Metrics => core.Metrics;
-
-        ///<inheritdoc/>
-        public Optional<ICacheEvents<K, V>> Events => core.Events;
-
-        ///<inheritdoc/>
-        public CachePolicy Policy => core.Policy;
-
-        ///<inheritdoc/>
-        public ICollection<K> Keys => core.Keys;
-
-        ///<inheritdoc/>
-        public int Capacity => core.Capacity;
-
-        ///<inheritdoc/>
-        public IScheduler Scheduler => core.Scheduler;
-
-        /// <summary>
-        /// Synchronously perform all pending policy maintenance. Drain the read and write buffers then
-        /// use the eviction policy to preserve bounded size and remove expired items.
-        /// </summary>
-        /// <remarks>
-        /// Note: maintenance is automatically performed asynchronously immediately following a read or write.
-        /// It is not necessary to call this method, <see cref="DoMaintenance"/> is provided purely to enable tests to reach a consistent state.
-        /// </remarks>
-        public void DoMaintenance()
-        {
-            core.DoMaintenance();
-        }
-
-        ///<inheritdoc/>
-        public void AddOrUpdate(K key, V value)
-        {
-            core.AddOrUpdate(key, value);
-        }
-
-        ///<inheritdoc/>
-        public void Clear()
-        {
-            core.Clear();
-        }
-
-        ///<inheritdoc/>
-        public V GetOrAdd(K key, Func<K, V> valueFactory)
-        {
-            return core.GetOrAdd(key, valueFactory);
-        }
-
-        ///<inheritdoc/>
-        public V GetOrAdd<TArg>(K key, Func<K, TArg, V> valueFactory, TArg factoryArgument)
-        {
-            return core.GetOrAdd(key, valueFactory, factoryArgument);
-        }
-
-        ///<inheritdoc/>
-        public ValueTask<V> GetOrAddAsync(K key, Func<K, Task<V>> valueFactory)
-        {
-            return core.GetOrAddAsync(key, valueFactory);
-        }
-
-        ///<inheritdoc/>
-        public ValueTask<V> GetOrAddAsync<TArg>(K key, Func<K, TArg, Task<V>> valueFactory, TArg factoryArgument)
-        {
-            return core.GetOrAddAsync(key, valueFactory, factoryArgument);
-        }
-
-        ///<inheritdoc/>
-        public void Trim(int itemCount)
-        {
-            core.Trim(itemCount);
-        }
-
-        ///<inheritdoc/>
-        public bool TryGet(K key, out V value)
-        {
-            return core.TryGet(key, out value);
-        }
-
-        ///<inheritdoc/>
-        public bool TryRemove(K key)
-        {
-            return core.TryRemove(key);
-        }
-
-        /// <summary>
-        /// Attempts to remove the specified key value pair.
-        /// </summary>
-        /// <param name="item">The item to remove.</param>
-        /// <returns>true if the item was removed successfully; otherwise, false.</returns>
-        public bool TryRemove(KeyValuePair<K, V> item)
-        {
-            return core.TryRemove(item);
-        }
-
-        /// <summary>
-        /// Attempts to remove and return the value that has the specified key.
-        /// </summary>
-        /// <param name="key">The key of the element to remove.</param>
-        /// <param name="value">When this method returns, contains the object removed, or the default value of the value type if key does not exist.</param>
-        /// <returns>true if the object was removed successfully; otherwise, false.</returns>
-        public bool TryRemove(K key, out V value)
-        {
-            return core.TryRemove(key, out value);
-        }
-
-        ///<inheritdoc/>
-        public bool TryUpdate(K key, V value)
-        {
-            return core.TryUpdate(key, value);
-        }
-
-        ///<inheritdoc/>
-        public IEnumerator<KeyValuePair<K, V>> GetEnumerator()
-        {
-            return core.GetEnumerator();
-        }
-
-        ///<inheritdoc/>
-        IEnumerator IEnumerable.GetEnumerator()
-        {
-            return core.GetEnumerator();
-        }
-
-#if DEBUG
-        /// <summary>
-        /// Format the LFU as a string by converting all the keys to strings.
-        /// </summary>
-        /// <returns>The LFU formatted as a string.</returns>
-        public string FormatLfuString()
-        {
-            return core.FormatLfuString();
-        }
-#endif
-
-        [ExcludeFromCodeCoverage]
-        internal class LfuDebugView<N>
-             where N : LfuNode<K, V>
-        {
-            private readonly ConcurrentLfu<K, V> lfu;
-
-            public LfuDebugView(ConcurrentLfu<K, V> lfu)
-            {
-                this.lfu = lfu;
-            }
-
-            public string Maintenance => lfu.core.drainStatus.Format();
-
-            public ICacheMetrics Metrics => lfu.Metrics.Value;
-
-            public StripedMpscBuffer<N> ReadBuffer => this.lfu.core.readBuffer as StripedMpscBuffer<N>;
-
-            public MpscBoundedBuffer<N> WriteBuffer => this.lfu.core.writeBuffer as MpscBoundedBuffer<N>;
-
-            public KeyValuePair<K, V>[] Items
-            {
-                get
-                {
-                    var items = new KeyValuePair<K, V>[lfu.Count];
-
-                    int index = 0;
-                    foreach (var kvp in lfu)
-                    {
-                        items[index++] = kvp;
-                    }
-                    return items;
-                }
-            }
-        }
-    }
-
-}
->>>>>>> ce9cc3bf
+﻿using System;
+using System.Collections;
+using System.Collections.Generic;
+using System.Diagnostics;
+using System.Diagnostics.CodeAnalysis;
+using System.Threading.Tasks;
+using BitFaster.Caching.Buffers;
+using BitFaster.Caching.Lru;
+using BitFaster.Caching.Scheduler;
+
+namespace BitFaster.Caching.Lfu
+{
+    // TODO: making ConcurrentLfu with the Core base class required the following:
+    // - LfuNode public
+    // - INodePolicy public
+    // - AccessOrderPolicy public etc.
+    // This would be cleaner as a wrapper class, then all impl details can be internal and can be changed over time.
+    /// <summary>
+    /// Bounded size ConcurrentLfu
+    /// </summary>
+    public sealed class ConcurrentLfu<K, V> : ConcurrentLfuCore<K, V, AccessOrderNode<K, V>, AccessOrderPolicy<K, V>>
+    {
+        // TODO: this is now duped, but required for back compat against 2.4.0
+        public const int DefaultBufferSize = 128;
+
+        /// <summary>
+        /// Initializes a new instance of the ConcurrentLfu class with the specified capacity.
+        /// </summary>
+        /// <param name="capacity">The capacity.</param>
+        public ConcurrentLfu(int capacity)
+            : base(Defaults.ConcurrencyLevel, capacity, new ThreadPoolScheduler(), EqualityComparer<K>.Default, default)
+        {
+        }
+
+        /// <summary>
+        /// Initializes a new instance of the ConcurrentLfu class with the specified concurrencyLevel, capacity, scheduler, equality comparer and buffer size.
+        /// </summary>
+        /// <param name="concurrencyLevel">The concurrency level.</param>
+        /// <param name="capacity">The capacity.</param>
+        /// <param name="scheduler">The scheduler.</param>
+        /// <param name="comparer">The equality comparer.</param>
+        public ConcurrentLfu(int concurrencyLevel, int capacity, IScheduler scheduler, IEqualityComparer<K> comparer)
+            : base(concurrencyLevel, capacity, scheduler, comparer, default)
+        { }
+    }
+
+    /// <summary>
+    /// An approximate LFU based on the W-TinyLfu eviction policy. W-TinyLfu tracks items using a window LRU list, and 
+    /// a main space LRU divided into protected and probation segments. Reads and writes to the cache are stored in buffers
+    /// and later applied to the policy LRU lists in batches under a lock. Each read and write is tracked using a compact 
+    /// popularity sketch to probalistically estimate item frequency. Items proceed through the LRU lists as follows:
+    /// <list type="number">
+    ///   <item><description>New items are added to the window LRU. When acessed window items move to the window MRU position.</description></item>
+    ///   <item><description>When the window is full, candidate items are moved to the probation segment in LRU order.</description></item>
+    ///   <item><description>When the main space is full, the access frequency of each window candidate is compared 
+    ///   to probation victims in LRU order. The item with the lowest frequency is evicted until the cache size is within bounds.</description></item>
+    ///   <item><description>When a probation item is accessed, it is moved to the protected segment. If the protected segment is full, 
+    ///   the LRU protected item is demoted to probation.</description></item>
+    ///   <item><description>When a protected item is accessed, it is moved to the protected MRU position.</description></item>
+    /// </list>
+    /// The size of the admission window and main space are adapted over time to iteratively improve hit rate using a 
+    /// hill climbing algorithm. A larger window favors workloads with high recency bias, whereas a larger main space
+    /// favors workloads with frequency bias.
+    /// </summary>
+    /// Based on the Caffeine library by ben.manes@gmail.com (Ben Manes).
+    /// https://github.com/ben-manes/caffeine
+    [DebuggerTypeProxy(typeof(ConcurrentLfu<,>.LfuDebugView<>))]
+    [DebuggerDisplay("Count = {Count}/{Capacity}")]
+    public sealed class ConcurrentLfu<K, V> : ICache<K, V>, IAsyncCache<K, V>, IBoundedPolicy
+    {
+        // Note: for performance reasons this is a mutable struct, it cannot be readonly.
+        private ConcurrentLfuCore<K, V, AccessOrderNode<K, V>, AccessOrderPolicy<K, V>> core;
+
+        /// <summary>
+        /// The default buffer size.
+        /// </summary>
+        public const int DefaultBufferSize = 128;
+
+        /// <summary>
+        /// Initializes a new instance of the ConcurrentLfu class with the specified capacity.
+        /// </summary>
+        /// <param name="capacity">The capacity.</param>
+        public ConcurrentLfu(int capacity)
+        {
+            this.core = new(Defaults.ConcurrencyLevel, capacity, new ThreadPoolScheduler(), EqualityComparer<K>.Default, () => this.DrainBuffers());
+        }
+
+        /// <summary>
+        /// Initializes a new instance of the ConcurrentLfu class with the specified concurrencyLevel, capacity, scheduler, equality comparer and buffer size.
+        /// </summary>
+        /// <param name="concurrencyLevel">The concurrency level.</param>
+        /// <param name="capacity">The capacity.</param>
+        /// <param name="scheduler">The scheduler.</param>
+        /// <param name="comparer">The equality comparer.</param>
+        public ConcurrentLfu(int concurrencyLevel, int capacity, IScheduler scheduler, IEqualityComparer<K> comparer)
+        {
+            this.core = new(concurrencyLevel, capacity, scheduler, comparer, () => this.DrainBuffers());
+        }
+
+        internal ConcurrentLfuCore<K, V, AccessOrderNode<K, V>, AccessOrderPolicy<K, V>> Core => core;
+
+        // structs cannot declare self referencing lambda functions, therefore pass this in from the ctor
+        private void DrainBuffers()
+        {
+            this.core.DrainBuffers();
+        }
+
+        ///<inheritdoc/>
+        public int Count => core.Count;
+
+        ///<inheritdoc/>
+        public Optional<ICacheMetrics> Metrics => core.Metrics;
+
+        ///<inheritdoc/>
+        public Optional<ICacheEvents<K, V>> Events => core.Events;
+
+        ///<inheritdoc/>
+        public CachePolicy Policy => core.Policy;
+
+        ///<inheritdoc/>
+        public ICollection<K> Keys => core.Keys;
+
+        ///<inheritdoc/>
+        public int Capacity => core.Capacity;
+
+        ///<inheritdoc/>
+        public IScheduler Scheduler => core.Scheduler;
+
+        /// <summary>
+        /// Synchronously perform all pending policy maintenance. Drain the read and write buffers then
+        /// use the eviction policy to preserve bounded size and remove expired items.
+        /// </summary>
+        /// <remarks>
+        /// Note: maintenance is automatically performed asynchronously immediately following a read or write.
+        /// It is not necessary to call this method, <see cref="DoMaintenance"/> is provided purely to enable tests to reach a consistent state.
+        /// </remarks>
+        public void DoMaintenance()
+        {
+            core.DoMaintenance();
+        }
+
+        ///<inheritdoc/>
+        public void AddOrUpdate(K key, V value)
+        {
+            core.AddOrUpdate(key, value);
+        }
+
+        ///<inheritdoc/>
+        public void Clear()
+        {
+            core.Clear();
+        }
+
+        ///<inheritdoc/>
+        public V GetOrAdd(K key, Func<K, V> valueFactory)
+        {
+            return core.GetOrAdd(key, valueFactory);
+        }
+
+        ///<inheritdoc/>
+        public V GetOrAdd<TArg>(K key, Func<K, TArg, V> valueFactory, TArg factoryArgument)
+        {
+            return core.GetOrAdd(key, valueFactory, factoryArgument);
+        }
+
+        ///<inheritdoc/>
+        public ValueTask<V> GetOrAddAsync(K key, Func<K, Task<V>> valueFactory)
+        {
+            return core.GetOrAddAsync(key, valueFactory);
+        }
+
+        ///<inheritdoc/>
+        public ValueTask<V> GetOrAddAsync<TArg>(K key, Func<K, TArg, Task<V>> valueFactory, TArg factoryArgument)
+        {
+            return core.GetOrAddAsync(key, valueFactory, factoryArgument);
+        }
+
+        ///<inheritdoc/>
+        public void Trim(int itemCount)
+        {
+            core.Trim(itemCount);
+        }
+
+        ///<inheritdoc/>
+        public bool TryGet(K key, out V value)
+        {
+            return core.TryGet(key, out value);
+        }
+
+        ///<inheritdoc/>
+        public bool TryRemove(K key)
+        {
+            return core.TryRemove(key);
+        }
+
+        /// <summary>
+        /// Attempts to remove the specified key value pair.
+        /// </summary>
+        /// <param name="item">The item to remove.</param>
+        /// <returns>true if the item was removed successfully; otherwise, false.</returns>
+        public bool TryRemove(KeyValuePair<K, V> item)
+        {
+            return core.TryRemove(item);
+        }
+
+        /// <summary>
+        /// Attempts to remove and return the value that has the specified key.
+        /// </summary>
+        /// <param name="key">The key of the element to remove.</param>
+        /// <param name="value">When this method returns, contains the object removed, or the default value of the value type if key does not exist.</param>
+        /// <returns>true if the object was removed successfully; otherwise, false.</returns>
+        public bool TryRemove(K key, out V value)
+        {
+            return core.TryRemove(key, out value);
+        }
+
+        ///<inheritdoc/>
+        public bool TryUpdate(K key, V value)
+        {
+            return core.TryUpdate(key, value);
+        }
+
+        ///<inheritdoc/>
+        public IEnumerator<KeyValuePair<K, V>> GetEnumerator()
+        {
+            return core.GetEnumerator();
+        }
+
+        ///<inheritdoc/>
+        IEnumerator IEnumerable.GetEnumerator()
+        {
+            return core.GetEnumerator();
+        }
+
+#if DEBUG
+        /// <summary>
+        /// Format the LFU as a string by converting all the keys to strings.
+        /// </summary>
+        /// <returns>The LFU formatted as a string.</returns>
+        public string FormatLfuString()
+        {
+            return core.FormatLfuString();
+        }
+#endif
+
+        [ExcludeFromCodeCoverage]
+        internal class LfuDebugView<N>
+             where N : LfuNode<K, V>
+        {
+            private readonly ConcurrentLfu<K, V> lfu;
+
+            public LfuDebugView(ConcurrentLfu<K, V> lfu)
+            {
+                this.lfu = lfu;
+            }
+
+            public string Maintenance => lfu.core.drainStatus.Format();
+
+            public ICacheMetrics Metrics => lfu.Metrics.Value;
+
+            public StripedMpscBuffer<N> ReadBuffer => this.lfu.core.readBuffer as StripedMpscBuffer<N>;
+
+            public MpscBoundedBuffer<N> WriteBuffer => this.lfu.core.writeBuffer as MpscBoundedBuffer<N>;
+
+            public KeyValuePair<K, V>[] Items
+            {
+                get
+                {
+                    var items = new KeyValuePair<K, V>[lfu.Count];
+
+                    int index = 0;
+                    foreach (var kvp in lfu)
+                    {
+                        items[index++] = kvp;
+                    }
+                    return items;
+                }
+            }
+        }
+    }
+
+}