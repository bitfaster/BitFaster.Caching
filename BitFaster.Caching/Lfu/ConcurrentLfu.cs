--- conflicted
+++ resolved
@@ -547,33 +547,17 @@
         private void EvictFromMain(LfuNode<K, V> candidate)
         {
             var victim = this.probationLru.First; // victims are LRU position in probation
-<<<<<<< HEAD
-            //var candidate = this.probationLru.Last; // candidates are MRU position, promoted from window
-=======
->>>>>>> d059fea2
 
             // first pass: admit candidates
             while (this.windowLru.Count + this.probationLru.Count + this.protectedLru.Count > this.Capacity)
             {
-<<<<<<< HEAD
-                if (candidate == null || victim == null || candidate == victim)
-                {
-                    break;
-                }
-
-=======
                 // bail when we run out of options
                 if (candidate == null || victim == null || victim == candidate)
->>>>>>> d059fea2
                 {
                     break;
                 }
 
                 // Evict the entry with the lowest frequency
-<<<<<<< HEAD
-                //candidates--;
-=======
->>>>>>> d059fea2
                 if (AdmitCandidate(candidate.Key, victim.Key))
                 {
                     var evictee = victim;
@@ -581,16 +565,6 @@
                     // victim is initialized to first, and iterates forwards
                     victim = victim.Next;
                     candidate = candidate.Next;
-<<<<<<< HEAD
-
-                    // evictee.list is null - how could this happen? no list, no prev, no next
-                    // in this workload, there is no TryRemove
-                    if (victim == null)
-                    {
-                        break;
-                    }
-=======
->>>>>>> d059fea2
 
                     Evict(evictee);
                 }
@@ -605,10 +579,7 @@
                 }
             }
 
-<<<<<<< HEAD
-=======
             // 2nd pass: remove probation items in LRU order, evict lowest frequency
->>>>>>> d059fea2
             while (this.windowLru.Count + this.probationLru.Count + this.protectedLru.Count > this.Capacity)
             {
                 victim = this.probationLru.First;
