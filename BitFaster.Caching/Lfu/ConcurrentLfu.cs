--- conflicted
+++ resolved
@@ -1,500 +1,249 @@
-<<<<<<< HEAD
-﻿using System;
-using System.Collections;
-using System.Collections.Generic;
-using System.Diagnostics;
-using System.Diagnostics.CodeAnalysis;
-using System.Threading.Tasks;
-using BitFaster.Caching.Buffers;
-using BitFaster.Caching.Lru;
-using BitFaster.Caching.Scheduler;
-
-namespace BitFaster.Caching.Lfu
-{
-    /// <summary>
-    /// An approximate LFU based on the W-TinyLfu eviction policy. W-TinyLfu tracks items using a window LRU list, and 
-    /// a main space LRU divided into protected and probation segments. Reads and writes to the cache are stored in buffers
-    /// and later applied to the policy LRU lists in batches under a lock. Each read and write is tracked using a compact 
-    /// popularity sketch to probalistically estimate item frequency. Items proceed through the LRU lists as follows:
-    /// <list type="number">
-    ///   <item><description>New items are added to the window LRU. When acessed window items move to the window MRU position.</description></item>
-    ///   <item><description>When the window is full, candidate items are moved to the probation segment in LRU order.</description></item>
-    ///   <item><description>When the main space is full, the access frequency of each window candidate is compared 
-    ///   to probation victims in LRU order. The item with the lowest frequency is evicted until the cache size is within bounds.</description></item>
-    ///   <item><description>When a probation item is accessed, it is moved to the protected segment. If the protected segment is full, 
-    ///   the LRU protected item is demoted to probation.</description></item>
-    ///   <item><description>When a protected item is accessed, it is moved to the protected MRU position.</description></item>
-    /// </list>
-    /// The size of the admission window and main space are adapted over time to iteratively improve hit rate using a 
-    /// hill climbing algorithm. A larger window favors workloads with high recency bias, whereas a larger main space
-    /// favors workloads with frequency bias.
-    /// </summary>
-    /// Based on the Caffeine library by ben.manes@gmail.com (Ben Manes).
-    /// https://github.com/ben-manes/caffeine
-    [DebuggerTypeProxy(typeof(ConcurrentLfu<,>.LfuDebugView<>))]
-    [DebuggerDisplay("Count = {Count}/{Capacity}")]
-    public sealed class ConcurrentLfu<K, V> : ICache<K, V>, IAsyncCache<K, V>, IBoundedPolicy
-    {
-        // Note: for performance reasons this is a mutable struct, it cannot be readonly.
-        private ConcurrentLfuCore<K, V, AccessOrderNode<K, V>, AccessOrderPolicy<K, V>> core;
-
-        /// <summary>
-        /// The default buffer size.
-        /// </summary>
-        public const int DefaultBufferSize = 128;
-
-        /// <summary>
-        /// Initializes a new instance of the ConcurrentLfu class with the specified capacity.
-        /// </summary>
-        /// <param name="capacity">The capacity.</param>
-        public ConcurrentLfu(int capacity)
-        {
-            this.core = new(Defaults.ConcurrencyLevel, capacity, new ThreadPoolScheduler(), EqualityComparer<K>.Default, () => this.DrainBuffers(), default);
-        }
-
-        /// <summary>
-        /// Initializes a new instance of the ConcurrentLfu class with the specified concurrencyLevel, capacity, scheduler, equality comparer and buffer size.
-        /// </summary>
-        /// <param name="concurrencyLevel">The concurrency level.</param>
-        /// <param name="capacity">The capacity.</param>
-        /// <param name="scheduler">The scheduler.</param>
-        /// <param name="comparer">The equality comparer.</param>
-        public ConcurrentLfu(int concurrencyLevel, int capacity, IScheduler scheduler, IEqualityComparer<K> comparer)
-        {
-            this.core = new(concurrencyLevel, capacity, scheduler, comparer, () => this.DrainBuffers(), default);
-        }
-
-        internal ConcurrentLfuCore<K, V, AccessOrderNode<K, V>, AccessOrderPolicy<K, V>> Core => core;
-
-        // structs cannot declare self referencing lambda functions, therefore pass this in from the ctor
-        private void DrainBuffers()
-        {
-            this.core.DrainBuffers();
-        }
-
-        ///<inheritdoc/>
-        public int Count => core.Count;
-
-        ///<inheritdoc/>
-        public Optional<ICacheMetrics> Metrics => core.Metrics;
-
-        ///<inheritdoc/>
-        public Optional<ICacheEvents<K, V>> Events => core.Events;
-
-        ///<inheritdoc/>
-        public CachePolicy Policy => core.Policy;
-
-        ///<inheritdoc/>
-        public ICollection<K> Keys => core.Keys;
-
-        ///<inheritdoc/>
-        public int Capacity => core.Capacity;
-
-        ///<inheritdoc/>
-        public IScheduler Scheduler => core.Scheduler;
-
-        /// <summary>
-        /// Synchronously perform all pending policy maintenance. Drain the read and write buffers then
-        /// use the eviction policy to preserve bounded size and remove expired items.
-        /// </summary>
-        /// <remarks>
-        /// Note: maintenance is automatically performed asynchronously immediately following a read or write.
-        /// It is not necessary to call this method, <see cref="DoMaintenance"/> is provided purely to enable tests to reach a consistent state.
-        /// </remarks>
-        public void DoMaintenance()
-        {
-            core.DoMaintenance();
-        }
-
-        ///<inheritdoc/>
-        public void AddOrUpdate(K key, V value)
-        {
-            core.AddOrUpdate(key, value);
-        }
-
-        ///<inheritdoc/>
-        public void Clear()
-        {
-            core.Clear();
-        }
-
-        ///<inheritdoc/>
-        public V GetOrAdd(K key, Func<K, V> valueFactory)
-        {
-            return core.GetOrAdd(key, valueFactory);
-        }
-
-        ///<inheritdoc/>
-        public V GetOrAdd<TArg>(K key, Func<K, TArg, V> valueFactory, TArg factoryArgument)
-        {
-            return core.GetOrAdd(key, valueFactory, factoryArgument);
-        }
-
-        ///<inheritdoc/>
-        public ValueTask<V> GetOrAddAsync(K key, Func<K, Task<V>> valueFactory)
-        {
-            return core.GetOrAddAsync(key, valueFactory);
-        }
-
-        ///<inheritdoc/>
-        public ValueTask<V> GetOrAddAsync<TArg>(K key, Func<K, TArg, Task<V>> valueFactory, TArg factoryArgument)
-        {
-            return core.GetOrAddAsync(key, valueFactory, factoryArgument);
-        }
-
-        ///<inheritdoc/>
-        public void Trim(int itemCount)
-        {
-            core.Trim(itemCount);
-        }
-
-        ///<inheritdoc/>
-        public bool TryGet(K key, out V value)
-        {
-            return core.TryGet(key, out value);
-        }
-
-        ///<inheritdoc/>
-        public bool TryRemove(K key)
-        {
-            return core.TryRemove(key);
-        }
-
-        /// <summary>
-        /// Attempts to remove the specified key value pair.
-        /// </summary>
-        /// <param name="item">The item to remove.</param>
-        /// <returns>true if the item was removed successfully; otherwise, false.</returns>
-        public bool TryRemove(KeyValuePair<K, V> item)
-        {
-            return core.TryRemove(item);
-        }
-
-        /// <summary>
-        /// Attempts to remove and return the value that has the specified key.
-        /// </summary>
-        /// <param name="key">The key of the element to remove.</param>
-        /// <param name="value">When this method returns, contains the object removed, or the default value of the value type if key does not exist.</param>
-        /// <returns>true if the object was removed successfully; otherwise, false.</returns>
-        public bool TryRemove(K key, out V value)
-        {
-            return core.TryRemove(key, out value);
-        }
-
-        ///<inheritdoc/>
-        public bool TryUpdate(K key, V value)
-        {
-            return core.TryUpdate(key, value);
-        }
-
-        ///<inheritdoc/>
-        public IEnumerator<KeyValuePair<K, V>> GetEnumerator()
-        {
-            return core.GetEnumerator();
-        }
-
-        ///<inheritdoc/>
-        IEnumerator IEnumerable.GetEnumerator()
-        {
-            return core.GetEnumerator();
-        }
-
-#if DEBUG
-        /// <summary>
-        /// Format the LFU as a string by converting all the keys to strings.
-        /// </summary>
-        /// <returns>The LFU formatted as a string.</returns>
-        public string FormatLfuString()
-        {
-            return core.FormatLfuString();
-        }
-#endif
-
-        [ExcludeFromCodeCoverage]
-        internal class LfuDebugView<N>
-             where N : LfuNode<K, V>
-        {
-            private readonly ConcurrentLfu<K, V> lfu;
-
-            public LfuDebugView(ConcurrentLfu<K, V> lfu)
-            {
-                this.lfu = lfu;
-            }
-
-            public string Maintenance => lfu.core.drainStatus.Format();
-
-            public ICacheMetrics Metrics => lfu.Metrics.Value;
-
-            public StripedMpscBuffer<N> ReadBuffer => this.lfu.core.readBuffer as StripedMpscBuffer<N>;
-
-            public MpscBoundedBuffer<N> WriteBuffer => this.lfu.core.writeBuffer as MpscBoundedBuffer<N>;
-
-            public KeyValuePair<K, V>[] Items
-            {
-                get
-                {
-                    var items = new KeyValuePair<K, V>[lfu.Count];
-
-                    int index = 0;
-                    foreach (var kvp in lfu)
-                    {
-                        items[index++] = kvp;
-                    }
-                    return items;
-                }
-            }
-        }
-    }
-
-}
-=======
-﻿using System;
-using System.Collections;
-using System.Collections.Generic;
-using System.Diagnostics;
-using System.Diagnostics.CodeAnalysis;
-using System.Threading.Tasks;
-using BitFaster.Caching.Buffers;
-using BitFaster.Caching.Lru;
-using BitFaster.Caching.Scheduler;
-
-namespace BitFaster.Caching.Lfu
-{
-    /// <summary>
-    /// An approximate LFU based on the W-TinyLfu eviction policy. W-TinyLfu tracks items using a window LRU list, and 
-    /// a main space LRU divided into protected and probation segments. Reads and writes to the cache are stored in buffers
-    /// and later applied to the policy LRU lists in batches under a lock. Each read and write is tracked using a compact 
-    /// popularity sketch to probalistically estimate item frequency. Items proceed through the LRU lists as follows:
-    /// <list type="number">
-    ///   <item><description>New items are added to the window LRU. When acessed window items move to the window MRU position.</description></item>
-    ///   <item><description>When the window is full, candidate items are moved to the probation segment in LRU order.</description></item>
-    ///   <item><description>When the main space is full, the access frequency of each window candidate is compared 
-    ///   to probation victims in LRU order. The item with the lowest frequency is evicted until the cache size is within bounds.</description></item>
-    ///   <item><description>When a probation item is accessed, it is moved to the protected segment. If the protected segment is full, 
-    ///   the LRU protected item is demoted to probation.</description></item>
-    ///   <item><description>When a protected item is accessed, it is moved to the protected MRU position.</description></item>
-    /// </list>
-    /// The size of the admission window and main space are adapted over time to iteratively improve hit rate using a 
-    /// hill climbing algorithm. A larger window favors workloads with high recency bias, whereas a larger main space
-    /// favors workloads with frequency bias.
-    /// </summary>
-    /// Based on the Caffeine library by ben.manes@gmail.com (Ben Manes).
-    /// https://github.com/ben-manes/caffeine
-    [DebuggerTypeProxy(typeof(ConcurrentLfu<,>.LfuDebugView<>))]
-    [DebuggerDisplay("Count = {Count}/{Capacity}")]
-    public sealed class ConcurrentLfu<K, V> : ICache<K, V>, IAsyncCache<K, V>, IBoundedPolicy
-        where K : notnull
-    {
-        // Note: for performance reasons this is a mutable struct, it cannot be readonly.
-        private ConcurrentLfuCore<K, V, AccessOrderNode<K, V>, AccessOrderPolicy<K, V>> core;
-
-        /// <summary>
-        /// The default buffer size.
-        /// </summary>
-        public const int DefaultBufferSize = 128;
-
-        /// <summary>
-        /// Initializes a new instance of the ConcurrentLfu class with the specified capacity.
-        /// </summary>
-        /// <param name="capacity">The capacity.</param>
-        public ConcurrentLfu(int capacity)
-        {
-            this.core = new(Defaults.ConcurrencyLevel, capacity, new ThreadPoolScheduler(), EqualityComparer<K>.Default, () => this.DrainBuffers());
-        }
-
-        /// <summary>
-        /// Initializes a new instance of the ConcurrentLfu class with the specified concurrencyLevel, capacity, scheduler, equality comparer and buffer size.
-        /// </summary>
-        /// <param name="concurrencyLevel">The concurrency level.</param>
-        /// <param name="capacity">The capacity.</param>
-        /// <param name="scheduler">The scheduler.</param>
-        /// <param name="comparer">The equality comparer.</param>
-        public ConcurrentLfu(int concurrencyLevel, int capacity, IScheduler scheduler, IEqualityComparer<K> comparer)
-        {
-            this.core = new(concurrencyLevel, capacity, scheduler, comparer, () => this.DrainBuffers());
-        }
-
-        internal ConcurrentLfuCore<K, V, AccessOrderNode<K, V>, AccessOrderPolicy<K, V>> Core => core;
-
-        // structs cannot declare self referencing lambda functions, therefore pass this in from the ctor
-        private void DrainBuffers()
-        {
-            this.core.DrainBuffers();
-        }
-
-        ///<inheritdoc/>
-        public int Count => core.Count;
-
-        ///<inheritdoc/>
-        public Optional<ICacheMetrics> Metrics => core.Metrics;
-
-        ///<inheritdoc/>
-        public Optional<ICacheEvents<K, V>> Events => Optional<ICacheEvents<K, V>>.None();
-
-        ///<inheritdoc/>
-        public CachePolicy Policy => core.Policy;
-
-        ///<inheritdoc/>
-        public ICollection<K> Keys => core.Keys;
-
-        ///<inheritdoc/>
-        public int Capacity => core.Capacity;
-
-        ///<inheritdoc/>
-        public IScheduler Scheduler => core.Scheduler;
-
-        /// <summary>
-        /// Synchronously perform all pending policy maintenance. Drain the read and write buffers then
-        /// use the eviction policy to preserve bounded size and remove expired items.
-        /// </summary>
-        /// <remarks>
-        /// Note: maintenance is automatically performed asynchronously immediately following a read or write.
-        /// It is not necessary to call this method, <see cref="DoMaintenance"/> is provided purely to enable tests to reach a consistent state.
-        /// </remarks>
-        public void DoMaintenance()
-        {
-            core.DoMaintenance();
-        }
-
-        ///<inheritdoc/>
-        public void AddOrUpdate(K key, V value)
-        {
-            core.AddOrUpdate(key, value);
-        }
-
-        ///<inheritdoc/>
-        public void Clear()
-        {
-            core.Clear();
-        }
-
-        ///<inheritdoc/>
-        public V GetOrAdd(K key, Func<K, V> valueFactory)
-        {
-            return core.GetOrAdd(key, valueFactory);
-        }
-
-        ///<inheritdoc/>
-        public V GetOrAdd<TArg>(K key, Func<K, TArg, V> valueFactory, TArg factoryArgument)
-        {
-            return core.GetOrAdd(key, valueFactory, factoryArgument);
-        }
-
-        ///<inheritdoc/>
-        public ValueTask<V> GetOrAddAsync(K key, Func<K, Task<V>> valueFactory)
-        {
-            return core.GetOrAddAsync(key, valueFactory);
-        }
-
-        ///<inheritdoc/>
-        public ValueTask<V> GetOrAddAsync<TArg>(K key, Func<K, TArg, Task<V>> valueFactory, TArg factoryArgument)
-        {
-            return core.GetOrAddAsync(key, valueFactory, factoryArgument);
-        }
-
-        ///<inheritdoc/>
-        public void Trim(int itemCount)
-        {
-            core.Trim(itemCount);
-        }
-
-        ///<inheritdoc/>
-        public bool TryGet(K key, out V value)
-        {
-            return core.TryGet(key, out value);
-        }
-
-        ///<inheritdoc/>
-        public bool TryRemove(K key)
-        {
-            return core.TryRemove(key);
-        }
-
-        /// <summary>
-        /// Attempts to remove the specified key value pair.
-        /// </summary>
-        /// <param name="item">The item to remove.</param>
-        /// <returns>true if the item was removed successfully; otherwise, false.</returns>
-        public bool TryRemove(KeyValuePair<K, V> item)
-        {
-            return core.TryRemove(item);
-        }
-
-        /// <summary>
-        /// Attempts to remove and return the value that has the specified key.
-        /// </summary>
-        /// <param name="key">The key of the element to remove.</param>
-        /// <param name="value">When this method returns, contains the object removed, or the default value of the value type if key does not exist.</param>
-        /// <returns>true if the object was removed successfully; otherwise, false.</returns>
-        public bool TryRemove(K key, out V value)
-        {
-            return core.TryRemove(key, out value);
-        }
-
-        ///<inheritdoc/>
-        public bool TryUpdate(K key, V value)
-        {
-            return core.TryUpdate(key, value);
-        }
-
-        ///<inheritdoc/>
-        public IEnumerator<KeyValuePair<K, V>> GetEnumerator()
-        {
-            return core.GetEnumerator();
-        }
-
-        ///<inheritdoc/>
-        IEnumerator IEnumerable.GetEnumerator()
-        {
-            return core.GetEnumerator();
-        }
-
-#if DEBUG
-        /// <summary>
-        /// Format the LFU as a string by converting all the keys to strings.
-        /// </summary>
-        /// <returns>The LFU formatted as a string.</returns>
-        public string FormatLfuString()
-        {
-            return core.FormatLfuString();
-        }
-#endif
-
-        [ExcludeFromCodeCoverage]
-        internal class LfuDebugView<N>
-             where N : LfuNode<K, V>
-        {
-            private readonly ConcurrentLfu<K, V> lfu;
-
-            public LfuDebugView(ConcurrentLfu<K, V> lfu)
-            {
-                this.lfu = lfu;
-            }
-
-            public string Maintenance => lfu.core.drainStatus.Format();
-
-            public ICacheMetrics Metrics => lfu.Metrics.Value;
-
-            public StripedMpscBuffer<N> ReadBuffer => this.lfu.core.readBuffer as StripedMpscBuffer<N>;
-
-            public MpscBoundedBuffer<N> WriteBuffer => this.lfu.core.writeBuffer as MpscBoundedBuffer<N>;
-
-            public KeyValuePair<K, V>[] Items
-            {
-                get
-                {
-                    var items = new KeyValuePair<K, V>[lfu.Count];
-
-                    int index = 0;
-                    foreach (var kvp in lfu)
-                    {
-                        items[index++] = kvp;
-                    }
-                    return items;
-                }
-            }
-        }
-    }
-
-}
->>>>>>> 1e554019
+﻿using System;
+using System.Collections;
+using System.Collections.Generic;
+using System.Diagnostics;
+using System.Diagnostics.CodeAnalysis;
+using System.Threading.Tasks;
+using BitFaster.Caching.Buffers;
+using BitFaster.Caching.Lru;
+using BitFaster.Caching.Scheduler;
+
+namespace BitFaster.Caching.Lfu
+{
+    /// <summary>
+    /// An approximate LFU based on the W-TinyLfu eviction policy. W-TinyLfu tracks items using a window LRU list, and 
+    /// a main space LRU divided into protected and probation segments. Reads and writes to the cache are stored in buffers
+    /// and later applied to the policy LRU lists in batches under a lock. Each read and write is tracked using a compact 
+    /// popularity sketch to probalistically estimate item frequency. Items proceed through the LRU lists as follows:
+    /// <list type="number">
+    ///   <item><description>New items are added to the window LRU. When acessed window items move to the window MRU position.</description></item>
+    ///   <item><description>When the window is full, candidate items are moved to the probation segment in LRU order.</description></item>
+    ///   <item><description>When the main space is full, the access frequency of each window candidate is compared 
+    ///   to probation victims in LRU order. The item with the lowest frequency is evicted until the cache size is within bounds.</description></item>
+    ///   <item><description>When a probation item is accessed, it is moved to the protected segment. If the protected segment is full, 
+    ///   the LRU protected item is demoted to probation.</description></item>
+    ///   <item><description>When a protected item is accessed, it is moved to the protected MRU position.</description></item>
+    /// </list>
+    /// The size of the admission window and main space are adapted over time to iteratively improve hit rate using a 
+    /// hill climbing algorithm. A larger window favors workloads with high recency bias, whereas a larger main space
+    /// favors workloads with frequency bias.
+    /// </summary>
+    /// Based on the Caffeine library by ben.manes@gmail.com (Ben Manes).
+    /// https://github.com/ben-manes/caffeine
+    [DebuggerTypeProxy(typeof(ConcurrentLfu<,>.LfuDebugView<>))]
+    [DebuggerDisplay("Count = {Count}/{Capacity}")]
+    public sealed class ConcurrentLfu<K, V> : ICache<K, V>, IAsyncCache<K, V>, IBoundedPolicy
+        where K : notnull
+    {
+        // Note: for performance reasons this is a mutable struct, it cannot be readonly.
+        private ConcurrentLfuCore<K, V, AccessOrderNode<K, V>, AccessOrderPolicy<K, V>> core;
+
+        /// <summary>
+        /// The default buffer size.
+        /// </summary>
+        public const int DefaultBufferSize = 128;
+
+        /// <summary>
+        /// Initializes a new instance of the ConcurrentLfu class with the specified capacity.
+        /// </summary>
+        /// <param name="capacity">The capacity.</param>
+        public ConcurrentLfu(int capacity)
+        {
+            this.core = new(Defaults.ConcurrencyLevel, capacity, new ThreadPoolScheduler(), EqualityComparer<K>.Default, () => this.DrainBuffers(), default);
+        }
+
+        /// <summary>
+        /// Initializes a new instance of the ConcurrentLfu class with the specified concurrencyLevel, capacity, scheduler, equality comparer and buffer size.
+        /// </summary>
+        /// <param name="concurrencyLevel">The concurrency level.</param>
+        /// <param name="capacity">The capacity.</param>
+        /// <param name="scheduler">The scheduler.</param>
+        /// <param name="comparer">The equality comparer.</param>
+        public ConcurrentLfu(int concurrencyLevel, int capacity, IScheduler scheduler, IEqualityComparer<K> comparer)
+        {
+            this.core = new(concurrencyLevel, capacity, scheduler, comparer, () => this.DrainBuffers(), default);
+        }
+
+        internal ConcurrentLfuCore<K, V, AccessOrderNode<K, V>, AccessOrderPolicy<K, V>> Core => core;
+
+        // structs cannot declare self referencing lambda functions, therefore pass this in from the ctor
+        private void DrainBuffers()
+        {
+            this.core.DrainBuffers();
+        }
+
+        ///<inheritdoc/>
+        public int Count => core.Count;
+
+        ///<inheritdoc/>
+        public Optional<ICacheMetrics> Metrics => core.Metrics;
+
+        ///<inheritdoc/>
+        public Optional<ICacheEvents<K, V>> Events => Optional<ICacheEvents<K, V>>.None();
+
+        ///<inheritdoc/>
+        public CachePolicy Policy => core.Policy;
+
+        ///<inheritdoc/>
+        public ICollection<K> Keys => core.Keys;
+
+        ///<inheritdoc/>
+        public int Capacity => core.Capacity;
+
+        ///<inheritdoc/>
+        public IScheduler Scheduler => core.Scheduler;
+
+        /// <summary>
+        /// Synchronously perform all pending policy maintenance. Drain the read and write buffers then
+        /// use the eviction policy to preserve bounded size and remove expired items.
+        /// </summary>
+        /// <remarks>
+        /// Note: maintenance is automatically performed asynchronously immediately following a read or write.
+        /// It is not necessary to call this method, <see cref="DoMaintenance"/> is provided purely to enable tests to reach a consistent state.
+        /// </remarks>
+        public void DoMaintenance()
+        {
+            core.DoMaintenance();
+        }
+
+        ///<inheritdoc/>
+        public void AddOrUpdate(K key, V value)
+        {
+            core.AddOrUpdate(key, value);
+        }
+
+        ///<inheritdoc/>
+        public void Clear()
+        {
+            core.Clear();
+        }
+
+        ///<inheritdoc/>
+        public V GetOrAdd(K key, Func<K, V> valueFactory)
+        {
+            return core.GetOrAdd(key, valueFactory);
+        }
+
+        ///<inheritdoc/>
+        public V GetOrAdd<TArg>(K key, Func<K, TArg, V> valueFactory, TArg factoryArgument)
+        {
+            return core.GetOrAdd(key, valueFactory, factoryArgument);
+        }
+
+        ///<inheritdoc/>
+        public ValueTask<V> GetOrAddAsync(K key, Func<K, Task<V>> valueFactory)
+        {
+            return core.GetOrAddAsync(key, valueFactory);
+        }
+
+        ///<inheritdoc/>
+        public ValueTask<V> GetOrAddAsync<TArg>(K key, Func<K, TArg, Task<V>> valueFactory, TArg factoryArgument)
+        {
+            return core.GetOrAddAsync(key, valueFactory, factoryArgument);
+        }
+
+        ///<inheritdoc/>
+        public void Trim(int itemCount)
+        {
+            core.Trim(itemCount);
+        }
+
+        ///<inheritdoc/>
+        public bool TryGet(K key, out V value)
+        {
+            return core.TryGet(key, out value);
+        }
+
+        ///<inheritdoc/>
+        public bool TryRemove(K key)
+        {
+            return core.TryRemove(key);
+        }
+
+        /// <summary>
+        /// Attempts to remove the specified key value pair.
+        /// </summary>
+        /// <param name="item">The item to remove.</param>
+        /// <returns>true if the item was removed successfully; otherwise, false.</returns>
+        public bool TryRemove(KeyValuePair<K, V> item)
+        {
+            return core.TryRemove(item);
+        }
+
+        /// <summary>
+        /// Attempts to remove and return the value that has the specified key.
+        /// </summary>
+        /// <param name="key">The key of the element to remove.</param>
+        /// <param name="value">When this method returns, contains the object removed, or the default value of the value type if key does not exist.</param>
+        /// <returns>true if the object was removed successfully; otherwise, false.</returns>
+        public bool TryRemove(K key, out V value)
+        {
+            return core.TryRemove(key, out value);
+        }
+
+        ///<inheritdoc/>
+        public bool TryUpdate(K key, V value)
+        {
+            return core.TryUpdate(key, value);
+        }
+
+        ///<inheritdoc/>
+        public IEnumerator<KeyValuePair<K, V>> GetEnumerator()
+        {
+            return core.GetEnumerator();
+        }
+
+        ///<inheritdoc/>
+        IEnumerator IEnumerable.GetEnumerator()
+        {
+            return core.GetEnumerator();
+        }
+
+#if DEBUG
+        /// <summary>
+        /// Format the LFU as a string by converting all the keys to strings.
+        /// </summary>
+        /// <returns>The LFU formatted as a string.</returns>
+        public string FormatLfuString()
+        {
+            return core.FormatLfuString();
+        }
+#endif
+
+        [ExcludeFromCodeCoverage]
+        internal class LfuDebugView<N>
+             where N : LfuNode<K, V>
+        {
+            private readonly ConcurrentLfu<K, V> lfu;
+
+            public LfuDebugView(ConcurrentLfu<K, V> lfu)
+            {
+                this.lfu = lfu;
+            }
+
+            public string Maintenance => lfu.core.drainStatus.Format();
+
+            public ICacheMetrics Metrics => lfu.Metrics.Value;
+
+            public StripedMpscBuffer<N> ReadBuffer => this.lfu.core.readBuffer as StripedMpscBuffer<N>;
+
+            public MpscBoundedBuffer<N> WriteBuffer => this.lfu.core.writeBuffer as MpscBoundedBuffer<N>;
+
+            public KeyValuePair<K, V>[] Items
+            {
+                get
+                {
+                    var items = new KeyValuePair<K, V>[lfu.Count];
+
+                    int index = 0;
+                    foreach (var kvp in lfu)
+                    {
+                        items[index++] = kvp;
+                    }
+                    return items;
+                }
+            }
+        }
+    }
+
+}