<<<<<<< HEAD
﻿namespace BitFaster.Caching.Lfu
{
    public class LfuNode<K, V>
    {
        internal LfuNodeList<K, V> list;
        internal LfuNode<K, V> next;
        internal LfuNode<K, V> prev;

        private volatile bool wasRemoved;
        private volatile bool wasDeleted;

        public LfuNode(K k, V v)
        {
            this.Key = k;
            this.Value = v;
        }

        public readonly K Key;

        public V Value { get; set; }

        public Position Position { get; set; }

        public bool WasRemoved
        {
            get => this.wasRemoved;
            set => this.wasRemoved = value;
        }

        public bool WasDeleted
        {
            get => this.wasDeleted;
            set => this.wasDeleted = value;
        }

        public LfuNode<K, V> Next
        {
            get { return next == null || next == list.head ? null : next; }
        }

        public LfuNode<K, V> Previous
        {
            get { return prev == null || this == list.head ? null : prev; }
        }

        internal void Invalidate()
        {
            list = null;
            next = null;
            prev = null;
        }
    }

    public enum Position
    {
        Window,
        Probation,
        Protected,
    }

    // existing scheme is purely access order
    public sealed class AccessOrderNode<K, V> : LfuNode<K, V>
    {
        public AccessOrderNode(K k, V v) : base(k, v)
        {
        }
    }

    // expire after access requires time to expire
    internal sealed class AccessOrderExpiringNode<K, V> : LfuNode<K, V>
    {
        private Duration timeToExpire;

        public AccessOrderExpiringNode(K k, V v) : base(k, v)
        {
        }
    }

    // both ExpireAfter and ExpireAfterWrite require
    // 1. Duration
    // 2. Doubly linked list
    public sealed class TimeOrderNode<K, V> : LfuNode<K, V>
    {
        TimeOrderNode<K, V> prevV;
        TimeOrderNode<K, V> nextV;

        private Duration timeToExpire;

        public TimeOrderNode(K k, V v) : base(k, v)
        {
        }

        public static TimeOrderNode<K, V> CreateSentinel()
        {
            var s = new TimeOrderNode<K, V>(default, default);
            s.nextV = s.prevV = s;
            return s;
        }

        public TimeOrderNode<K, V> getPreviousInVariableOrder()
        {
            return prevV;
        }

        public long getVariableTime()
        {
            return timeToExpire.raw;
        }

        //override
        public void setPreviousInVariableOrder(TimeOrderNode<K, V> prev)
        {
            this.prevV = prev;
        }
        //override
        public TimeOrderNode<K, V> getNextInVariableOrder()
        {
            return nextV;
        }

        // override
        public void setNextInVariableOrder(TimeOrderNode<K, V> next)
        {
            this.nextV = next;
        }
    }
}
=======
﻿namespace BitFaster.Caching.Lfu
{
    internal class LfuNode<K, V>
    {
        internal LfuNodeList<K, V> list;
        internal LfuNode<K, V> next;
        internal LfuNode<K, V> prev;

        private volatile bool wasRemoved;
        private volatile bool wasDeleted;

        public LfuNode(K k, V v)
        {
            this.Key = k;
            this.Value = v;
        }

        public readonly K Key;

        public V Value { get; set; }

        public Position Position { get; set; }

        public bool WasRemoved
        {
            get => this.wasRemoved;
            set => this.wasRemoved = value;
        }

        public bool WasDeleted
        {
            get => this.wasDeleted;
            set => this.wasDeleted = value;
        }

        public LfuNode<K, V> Next
        {
            get { return next == null || next == list.head ? null : next; }
        }

        public LfuNode<K, V> Previous
        {
            get { return prev == null || this == list.head ? null : prev; }
        }

        internal void Invalidate()
        {
            list = null;
            next = null;
            prev = null;
        }
    }

    internal enum Position
    {
        Window,
        Probation,
        Protected,
    }

    internal sealed class AccessOrderNode<K, V> : LfuNode<K, V>
    {
        public AccessOrderNode(K k, V v) : base(k, v)
        {
        }
    }
}
>>>>>>> ce9cc3bf
<|MERGE_RESOLUTION|>--- conflicted
+++ resolved
@@ -1,197 +1,127 @@
-<<<<<<< HEAD
-﻿namespace BitFaster.Caching.Lfu
-{
-    public class LfuNode<K, V>
-    {
-        internal LfuNodeList<K, V> list;
-        internal LfuNode<K, V> next;
-        internal LfuNode<K, V> prev;
-
-        private volatile bool wasRemoved;
-        private volatile bool wasDeleted;
-
-        public LfuNode(K k, V v)
-        {
-            this.Key = k;
-            this.Value = v;
-        }
-
-        public readonly K Key;
-
-        public V Value { get; set; }
-
-        public Position Position { get; set; }
-
-        public bool WasRemoved
-        {
-            get => this.wasRemoved;
-            set => this.wasRemoved = value;
-        }
-
-        public bool WasDeleted
-        {
-            get => this.wasDeleted;
-            set => this.wasDeleted = value;
-        }
-
-        public LfuNode<K, V> Next
-        {
-            get { return next == null || next == list.head ? null : next; }
-        }
-
-        public LfuNode<K, V> Previous
-        {
-            get { return prev == null || this == list.head ? null : prev; }
-        }
-
-        internal void Invalidate()
-        {
-            list = null;
-            next = null;
-            prev = null;
-        }
-    }
-
-    public enum Position
-    {
-        Window,
-        Probation,
-        Protected,
-    }
-
-    // existing scheme is purely access order
-    public sealed class AccessOrderNode<K, V> : LfuNode<K, V>
-    {
-        public AccessOrderNode(K k, V v) : base(k, v)
-        {
-        }
-    }
-
-    // expire after access requires time to expire
-    internal sealed class AccessOrderExpiringNode<K, V> : LfuNode<K, V>
-    {
-        private Duration timeToExpire;
-
-        public AccessOrderExpiringNode(K k, V v) : base(k, v)
-        {
-        }
-    }
-
-    // both ExpireAfter and ExpireAfterWrite require
-    // 1. Duration
-    // 2. Doubly linked list
-    public sealed class TimeOrderNode<K, V> : LfuNode<K, V>
-    {
-        TimeOrderNode<K, V> prevV;
-        TimeOrderNode<K, V> nextV;
-
-        private Duration timeToExpire;
-
-        public TimeOrderNode(K k, V v) : base(k, v)
-        {
-        }
-
-        public static TimeOrderNode<K, V> CreateSentinel()
-        {
-            var s = new TimeOrderNode<K, V>(default, default);
-            s.nextV = s.prevV = s;
-            return s;
-        }
-
-        public TimeOrderNode<K, V> getPreviousInVariableOrder()
-        {
-            return prevV;
-        }
-
-        public long getVariableTime()
-        {
-            return timeToExpire.raw;
-        }
-
-        //override
-        public void setPreviousInVariableOrder(TimeOrderNode<K, V> prev)
-        {
-            this.prevV = prev;
-        }
-        //override
-        public TimeOrderNode<K, V> getNextInVariableOrder()
-        {
-            return nextV;
-        }
-
-        // override
-        public void setNextInVariableOrder(TimeOrderNode<K, V> next)
-        {
-            this.nextV = next;
-        }
-    }
-}
-=======
-﻿namespace BitFaster.Caching.Lfu
-{
-    internal class LfuNode<K, V>
-    {
-        internal LfuNodeList<K, V> list;
-        internal LfuNode<K, V> next;
-        internal LfuNode<K, V> prev;
-
-        private volatile bool wasRemoved;
-        private volatile bool wasDeleted;
-
-        public LfuNode(K k, V v)
-        {
-            this.Key = k;
-            this.Value = v;
-        }
-
-        public readonly K Key;
-
-        public V Value { get; set; }
-
-        public Position Position { get; set; }
-
-        public bool WasRemoved
-        {
-            get => this.wasRemoved;
-            set => this.wasRemoved = value;
-        }
-
-        public bool WasDeleted
-        {
-            get => this.wasDeleted;
-            set => this.wasDeleted = value;
-        }
-
-        public LfuNode<K, V> Next
-        {
-            get { return next == null || next == list.head ? null : next; }
-        }
-
-        public LfuNode<K, V> Previous
-        {
-            get { return prev == null || this == list.head ? null : prev; }
-        }
-
-        internal void Invalidate()
-        {
-            list = null;
-            next = null;
-            prev = null;
-        }
-    }
-
-    internal enum Position
-    {
-        Window,
-        Probation,
-        Protected,
-    }
-
-    internal sealed class AccessOrderNode<K, V> : LfuNode<K, V>
-    {
-        public AccessOrderNode(K k, V v) : base(k, v)
-        {
-        }
-    }
-}
->>>>>>> ce9cc3bf
+﻿namespace BitFaster.Caching.Lfu
+{
+    internal class LfuNode<K, V>
+    {
+        internal LfuNodeList<K, V> list;
+        internal LfuNode<K, V> next;
+        internal LfuNode<K, V> prev;
+
+        private volatile bool wasRemoved;
+        private volatile bool wasDeleted;
+
+        public LfuNode(K k, V v)
+        {
+            this.Key = k;
+            this.Value = v;
+        }
+
+        public readonly K Key;
+
+        public V Value { get; set; }
+
+        public Position Position { get; set; }
+
+        public bool WasRemoved
+        {
+            get => this.wasRemoved;
+            set => this.wasRemoved = value;
+        }
+
+        public bool WasDeleted
+        {
+            get => this.wasDeleted;
+            set => this.wasDeleted = value;
+        }
+
+        public LfuNode<K, V> Next
+        {
+            get { return next == null || next == list.head ? null : next; }
+        }
+
+        public LfuNode<K, V> Previous
+        {
+            get { return prev == null || this == list.head ? null : prev; }
+        }
+
+        internal void Invalidate()
+        {
+            list = null;
+            next = null;
+            prev = null;
+        }
+    }
+
+    public enum Position
+    {
+        Window,
+        Probation,
+        Protected,
+    }
+
+    // existing scheme is purely access order
+    internal sealed class AccessOrderNode<K, V> : LfuNode<K, V>
+    {
+        public AccessOrderNode(K k, V v) : base(k, v)
+        {
+        }
+    }
+
+    // expire after access requires time to expire
+    internal sealed class AccessOrderExpiringNode<K, V> : LfuNode<K, V>
+    {
+        private Duration timeToExpire;
+
+        public AccessOrderExpiringNode(K k, V v) : base(k, v)
+        {
+        }
+    }
+
+    // both ExpireAfter and ExpireAfterWrite require
+    // 1. Duration
+    // 2. Doubly linked list
+    public sealed class TimeOrderNode<K, V> : LfuNode<K, V>
+    {
+        TimeOrderNode<K, V> prevV;
+        TimeOrderNode<K, V> nextV;
+
+        private Duration timeToExpire;
+
+        public TimeOrderNode(K k, V v) : base(k, v)
+        {
+        }
+
+        public static TimeOrderNode<K, V> CreateSentinel()
+        {
+            var s = new TimeOrderNode<K, V>(default, default);
+            s.nextV = s.prevV = s;
+            return s;
+        }
+
+        public TimeOrderNode<K, V> getPreviousInVariableOrder()
+        {
+            return prevV;
+        }
+
+        public long getVariableTime()
+        {
+            return timeToExpire.raw;
+        }
+
+        //override
+        public void setPreviousInVariableOrder(TimeOrderNode<K, V> prev)
+        {
+            this.prevV = prev;
+        }
+        //override
+        public TimeOrderNode<K, V> getNextInVariableOrder()
+        {
+            return nextV;
+        }
+
+        // override
+        public void setNextInVariableOrder(TimeOrderNode<K, V> next)
+        {
+            this.nextV = next;
+        }
+    }
+}