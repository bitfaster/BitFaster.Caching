--- conflicted
+++ resolved
@@ -1,210 +1,140 @@
-<<<<<<< HEAD
-﻿namespace BitFaster.Caching.Lfu
-{
-    internal class LfuNode<K, V>
-    {
-        internal LfuNodeList<K, V> list;
-        internal LfuNode<K, V> next;
-        internal LfuNode<K, V> prev;
-
-        private volatile bool wasRemoved;
-        private volatile bool wasDeleted;
-
-        public LfuNode(K k, V v)
-        {
-            this.Key = k;
-            this.Value = v;
-        }
-
-        public readonly K Key;
-
-        public V Value { get; set; }
-
-        public Position Position { get; set; }
-
-        public bool WasRemoved
-        {
-            get => this.wasRemoved;
-            set => this.wasRemoved = value;
-        }
-
-        public bool WasDeleted
-        {
-            get => this.wasDeleted;
-            set => this.wasDeleted = value;
-        }
-
-        public LfuNode<K, V> Next
-        {
-            get { return next == null || next == list.head ? null : next; }
-        }
-
-        public LfuNode<K, V> Previous
-        {
-            get { return prev == null || this == list.head ? null : prev; }
-        }
-
-        internal void Invalidate()
-        {
-            list = null;
-            next = null;
-            prev = null;
-        }
-    }
-
-    public enum Position
-    {
-        Window,
-        Probation,
-        Protected,
-    }
-
-    // existing scheme is purely access order
-    internal sealed class AccessOrderNode<K, V> : LfuNode<K, V>
-    {
-        public AccessOrderNode(K k, V v) : base(k, v)
-        {
-        }
-    }
-
-    // expire after access requires time to expire
-    internal sealed class AccessOrderExpiringNode<K, V> : LfuNode<K, V>
-    {
-        private Duration timeToExpire;
-
-        public AccessOrderExpiringNode(K k, V v) : base(k, v)
-        {
-        }
-    }
-
-    // both ExpireAfter and ExpireAfterWrite require
-    // 1. Duration
-    // 2. Doubly linked list
-    internal sealed class TimeOrderNode<K, V> : LfuNode<K, V>
-    {
-        TimeOrderNode<K, V> prevTime;
-        TimeOrderNode<K, V> nextTime;
-
-        private Duration timeToExpire;
-
-        public TimeOrderNode(K k, V v) : base(k, v)
-        {
-        }
-
-        public Duration TimeToExpire 
-        { 
-            get => timeToExpire;
-            set => timeToExpire = value;
-        }
-
-        public static TimeOrderNode<K, V> CreateSentinel()
-        {
-            var s = new TimeOrderNode<K, V>(default, default);
-            s.nextTime = s.prevTime = s;
-            return s;
-        }
-
-        public TimeOrderNode<K, V> GetPreviousInTimeOrder()
-        {
-            return prevTime;
-        }
-
-        public long GetTimeStamp()
-        {
-            return timeToExpire.raw;
-        }
-
-        //override
-        public void SetPreviousInTimeOrder(TimeOrderNode<K, V> prev)
-        {
-            this.prevTime = prev;
-        }
-
-        //override
-        public TimeOrderNode<K, V> GetNextInTimeOrder()
-        {
-            return nextTime;
-        }
-
-        // override
-        public void SetNextInTimeOrder(TimeOrderNode<K, V> next)
-        {
-            this.nextTime = next;
-        }
-    }
-}
-=======
-﻿namespace BitFaster.Caching.Lfu
-{
-    internal class LfuNode<K, V>
-    {
-        internal LfuNodeList<K, V> list;
-        internal LfuNode<K, V> next;
-        internal LfuNode<K, V> prev;
-
-        private volatile bool wasRemoved;
-        private volatile bool wasDeleted;
-
-        public LfuNode(K k, V v)
-        {
-            this.Key = k;
-            this.Value = v;
-        }
-
-        public readonly K Key;
-
-        public V Value { get; set; }
-
-        public Position Position { get; set; }
-
-        /// <summary>
-        /// Node was removed from the dictionary, but is still present in the LRU lists.
-        /// </summary>
-        public bool WasRemoved
-        {
-            get => this.wasRemoved;
-            set => this.wasRemoved = value;
-        }
-
-        /// <summary>
-        /// Node has been removed both from the dictionary and the LRU lists.
-        /// </summary>
-        public bool WasDeleted
-        {
-            get => this.wasDeleted;
-            set => this.wasDeleted = value;
-        }
-
-        public LfuNode<K, V> Next
-        {
-            get { return next == null || next == list.head ? null : next; }
-        }
-
-        public LfuNode<K, V> Previous
-        {
-            get { return prev == null || this == list.head ? null : prev; }
-        }
-
-        internal void Invalidate()
-        {
-            list = null;
-            next = null;
-            prev = null;
-        }
-    }
-
-    internal enum Position
-    {
-        Window,
-        Probation,
-        Protected,
-    }
-
-    internal sealed class AccessOrderNode<K, V> : LfuNode<K, V>
-    {
-        public AccessOrderNode(K k, V v) : base(k, v)
-        {
-        }
-    }
-}
->>>>>>> 1e554019
+﻿namespace BitFaster.Caching.Lfu
+{
+    internal class LfuNode<K, V>
+    {
+        internal LfuNodeList<K, V> list;
+        internal LfuNode<K, V> next;
+        internal LfuNode<K, V> prev;
+
+        private volatile bool wasRemoved;
+        private volatile bool wasDeleted;
+
+        public LfuNode(K k, V v)
+        {
+            this.Key = k;
+            this.Value = v;
+        }
+
+        public readonly K Key;
+
+        public V Value { get; set; }
+
+        public Position Position { get; set; }
+
+        /// <summary>
+        /// Node was removed from the dictionary, but is still present in the LRU lists.
+        /// </summary>
+        public bool WasRemoved
+        {
+            get => this.wasRemoved;
+            set => this.wasRemoved = value;
+        }
+
+        /// <summary>
+        /// Node has been removed both from the dictionary and the LRU lists.
+        /// </summary>
+        public bool WasDeleted
+        {
+            get => this.wasDeleted;
+            set => this.wasDeleted = value;
+        }
+
+        public LfuNode<K, V> Next
+        {
+            get { return next == null || next == list.head ? null : next; }
+        }
+
+        public LfuNode<K, V> Previous
+        {
+            get { return prev == null || this == list.head ? null : prev; }
+        }
+
+        internal void Invalidate()
+        {
+            list = null;
+            next = null;
+            prev = null;
+        }
+    }
+
+    public enum Position
+    {
+        Window,
+        Probation,
+        Protected,
+    }
+
+    // existing scheme is purely access order
+    internal sealed class AccessOrderNode<K, V> : LfuNode<K, V>
+    {
+        public AccessOrderNode(K k, V v) : base(k, v)
+        {
+        }
+    }
+
+    // expire after access requires time to expire
+    internal sealed class AccessOrderExpiringNode<K, V> : LfuNode<K, V>
+    {
+        private Duration timeToExpire;
+
+        public AccessOrderExpiringNode(K k, V v) : base(k, v)
+        {
+        }
+    }
+
+    // both ExpireAfter and ExpireAfterWrite require
+    // 1. Duration
+    // 2. Doubly linked list
+    internal sealed class TimeOrderNode<K, V> : LfuNode<K, V>
+    {
+        TimeOrderNode<K, V> prevTime;
+        TimeOrderNode<K, V> nextTime;
+
+        private Duration timeToExpire;
+
+        public TimeOrderNode(K k, V v) : base(k, v)
+        {
+        }
+
+        public Duration TimeToExpire 
+        { 
+            get => timeToExpire;
+            set => timeToExpire = value;
+        }
+
+        public static TimeOrderNode<K, V> CreateSentinel()
+        {
+            var s = new TimeOrderNode<K, V>(default, default);
+            s.nextTime = s.prevTime = s;
+            return s;
+        }
+
+        public TimeOrderNode<K, V> GetPreviousInTimeOrder()
+        {
+            return prevTime;
+        }
+
+        public long GetTimeStamp()
+        {
+            return timeToExpire.raw;
+        }
+
+        //override
+        public void SetPreviousInTimeOrder(TimeOrderNode<K, V> prev)
+        {
+            this.prevTime = prev;
+        }
+
+        //override
+        public TimeOrderNode<K, V> GetNextInTimeOrder()
+        {
+            return nextTime;
+        }
+
+        // override
+        public void SetNextInTimeOrder(TimeOrderNode<K, V> next)
+        {
+            this.nextTime = next;
+        }
+    }
+}