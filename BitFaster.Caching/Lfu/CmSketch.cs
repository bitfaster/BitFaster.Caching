--- conflicted
+++ resolved
@@ -327,10 +327,6 @@
                 *(tablePtr + indexes.GetElement(2)) += inc.GetElement(2);
                 *(tablePtr + indexes.GetElement(3)) += inc.GetElement(3);
 
-<<<<<<< HEAD
-                //      bool wasInc = Avx2.MoveMask(masked.AsByte()) != 0; // _mm256_movemask_epi8
-=======
->>>>>>> a4e54fa3
                 Vector256<byte> result = Avx2.CompareEqual(masked.AsByte(), Vector256.Create(0).AsByte());
                 bool wasInc = Avx2.MoveMask(result.AsByte()) == unchecked((int)(0b1111_1111_1111_1111_1111_1111_1111_1111));
 
