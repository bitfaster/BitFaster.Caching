﻿using System;
using System.Collections.Concurrent;
using System.Collections.Generic;
using System.Diagnostics;
using System.Diagnostics.CodeAnalysis;
using System.Linq;
using System.Runtime.CompilerServices;
using System.Runtime.InteropServices;
using System.Threading;
using System.Threading.Tasks;
using BitFaster.Caching.Buffers;
using BitFaster.Caching.Counters;
using BitFaster.Caching.Scheduler;

#if DEBUG
using System.Text;
#endif

namespace BitFaster.Caching.Lfu
{
    /// <summary>
    /// An approximate LFU based on the W-TinyLfu eviction policy. W-TinyLfu tracks items using a window LRU list, and 
    /// a main space LRU divided into protected and probation segments. Reads and writes to the cache are stored in buffers
    /// and later applied to the policy LRU lists in batches under a lock. Each read and write is tracked using a compact 
    /// popularity sketch to probalistically estimate item frequency. Items proceed through the LRU lists as follows:
    /// <list type="number">
    ///   <item><description>New items are added to the window LRU. When acessed window items move to the window MRU position.</description></item>
    ///   <item><description>When the window is full, candidate items are moved to the probation segment in LRU order.</description></item>
    ///   <item><description>When the main space is full, the access frequency of each window candidate is compared 
    ///   to probation victims in LRU order. The item with the lowest frequency is evicted until the cache size is within bounds.</description></item>
    ///   <item><description>When a probation item is accessed, it is moved to the protected segment. If the protected segment is full, 
    ///   the LRU protected item is demoted to probation.</description></item>
    ///   <item><description>When a protected item is accessed, it is moved to the protected MRU position.</description></item>
    /// </list>
    /// The size of the admission window and main space are adapted over time to iteratively improve hit rate using a 
    /// hill climbing algorithm. A larger window favors workloads with high recency bias, whereas a larger main space
    /// favors workloads with frequency bias.
    /// </summary>
    /// Based on the Caffeine library by ben.manes@gmail.com (Ben Manes).
    /// https://github.com/ben-manes/caffeine
    
    internal struct ConcurrentLfuCore<K, V, N, P> : IBoundedPolicy
        where K : notnull
        where N : LfuNode<K, V>
        where P : struct, INodePolicy<K, V, N>
    {
        private const int MaxWriteBufferRetries = 64;

        private const int DefaultBufferSize = 128;

        private readonly ConcurrentDictionary<K, N> dictionary;

        internal readonly StripedMpscBuffer<N> readBuffer;
        internal readonly MpscBoundedBuffer<N> writeBuffer;

        private readonly CacheMetrics metrics = new();

        private readonly CmSketch<K> cmSketch;

        private readonly LfuNodeList<K, V> windowLru;
        private readonly LfuNodeList<K, V> probationLru;
        private readonly LfuNodeList<K, V> protectedLru;

        private readonly LfuCapacityPartition capacity;

        internal readonly DrainStatus drainStatus = new();
        private readonly object maintenanceLock = new();

        private readonly IScheduler scheduler;
        private readonly Action drainBuffers;

        private readonly N[] drainBuffer;

        internal P policy;

        public ConcurrentLfuCore(int concurrencyLevel, int capacity, IScheduler scheduler, IEqualityComparer<K> comparer, Action drainBuffers, P policy)
        {
            if (capacity < 3)
                Throw.ArgOutOfRange(nameof(capacity));

            int dictionaryCapacity = ConcurrentDictionarySize.Estimate(capacity);
            this.dictionary = new (concurrencyLevel, dictionaryCapacity, comparer);

            // cap concurrency at proc count * 2
            int readStripes = Math.Min(BitOps.CeilingPowerOfTwo(concurrencyLevel), BitOps.CeilingPowerOfTwo(Environment.ProcessorCount * 2));
            this.readBuffer = new (readStripes, DefaultBufferSize);

            // Cap the write buffer to the cache size, or 128. Whichever is smaller.
            int writeBufferSize = Math.Min(BitOps.CeilingPowerOfTwo(capacity), 128);
            this.writeBuffer = new (writeBufferSize);

            this.cmSketch = new CmSketch<K>(capacity, comparer);
            this.windowLru = new LfuNodeList<K, V>();
            this.probationLru = new LfuNodeList<K, V>();
            this.protectedLru = new LfuNodeList<K, V>();

            this.capacity = new LfuCapacityPartition(capacity);

            this.scheduler = scheduler;

            this.drainBuffer = new N[this.readBuffer.Capacity];

            this.drainBuffers = drainBuffers;

            this.policy = policy;
        }

        // No lock count: https://arbel.net/2013/02/03/best-practices-for-using-concurrentdictionary/
        public int Count => this.dictionary.Skip(0).Count();

        public int Capacity => this.capacity.Capacity;

        public Optional<ICacheMetrics> Metrics => new(this.metrics);

        public CachePolicy Policy => new(new Optional<IBoundedPolicy>(this), Optional<ITimePolicy>.None());

        public ICollection<K> Keys => this.dictionary.Keys;

        public IScheduler Scheduler => scheduler;

        public void AddOrUpdate(K key, V value)
        {
            while (true)
            {
                if (TryUpdate(key, value))
                {
                    return;
                }

                var node = policy.Create(key, value);
                if (this.dictionary.TryAdd(key, node))
                {
                    AfterWrite(node);
                    return;
                }
            }
        }

        public void Clear()
        {
            Trim(int.MaxValue);

            lock (maintenanceLock)
            {
                this.readBuffer.Clear();
                this.writeBuffer.Clear();
                this.cmSketch.Clear();
            }
        }

        public void Trim(int itemCount)
        {
            List<LfuNode<K, V>> candidates;
            lock (maintenanceLock)
            {
                Maintenance();

                int lruCount = this.windowLru.Count + this.probationLru.Count + this.protectedLru.Count;
                itemCount = Math.Min(itemCount, lruCount);
                candidates = new (itemCount);

                // Note: this is LRU order eviction, Caffeine is based on frequency
                // walk in lru order, get itemCount keys to evict
                TakeCandidatesInLruOrder(this.probationLru, candidates, itemCount);
                TakeCandidatesInLruOrder(this.protectedLru, candidates, itemCount);
                TakeCandidatesInLruOrder(this.windowLru, candidates, itemCount);
            }

#if NET6_0_OR_GREATER
            foreach (var candidate in CollectionsMarshal.AsSpan(candidates))
#else
            foreach (var candidate in candidates)
#endif
            {
                this.TryRemove(candidate.Key);
            }
        }

        private bool TryAdd(K key, V value)
        {
            var node = policy.Create(key, value);

            if (this.dictionary.TryAdd(key, node))
            {
                AfterWrite(node);
                return true;
            }

            Disposer<V>.Dispose(node.Value);
            return false;
        }

        public V GetOrAdd(K key, Func<K, V> valueFactory)
        {
            while (true)
            {
                if (this.TryGet(key, out V? value))
                {
                    return value;
                }

                value = valueFactory(key);
                if (this.TryAdd(key, value))
                {
                    return value;
                }
            }
        }

        public V GetOrAdd<TArg>(K key, Func<K, TArg, V> valueFactory, TArg factoryArgument)
        {
            while (true)
            {
                if (this.TryGet(key, out V? value))
                {
                    return value;
                }

                value = valueFactory(key, factoryArgument);
                if (this.TryAdd(key, value))
                {
                    return value;
                }
            }
        }

        public async ValueTask<V> GetOrAddAsync(K key, Func<K, Task<V>> valueFactory)
        {
            while (true)
            {
                if (this.TryGet(key, out V? value))
                {
                    return value;
                }

                value = await valueFactory(key).ConfigureAwait(false);
                if (this.TryAdd(key, value))
                {
                    return value;
                }
            }
        }

        public async ValueTask<V> GetOrAddAsync<TArg>(K key, Func<K, TArg, Task<V>> valueFactory, TArg factoryArgument)
        {
            while (true)
            {
                if (this.TryGet(key, out V? value))
                {
                    return value;
                }

                value = await valueFactory(key, factoryArgument).ConfigureAwait(false);
                if (this.TryAdd(key, value))
                {
                    return value;
                }
            }
        }

        public bool TryGet(K key, [MaybeNullWhen(false)] out V value)
        {
            return TryGetImpl(key, out value);
        }

        [MethodImpl(MethodImplOptions.AggressiveInlining)]
        private bool TryGetImpl(K key, [MaybeNullWhen(false)] out V value)
        {
            if (this.dictionary.TryGetValue(key, out var node))
            {
                if (!policy.IsExpired(node))
                {
                    bool delayable = this.readBuffer.TryAdd(node) != BufferStatus.Full;

                    if (this.drainStatus.ShouldDrain(delayable))
                    {
                        TryScheduleDrain();
                    }
                    value = node.Value;
                    return true;
                }
                else
                {
                    // expired case, immediately remove from the dictionary
                    TryRemove(node);
                }
            }

            this.metrics.requestMissCount.Increment();

            value = default;
            return false;
        }

        internal bool TryGetNode(K key, [MaybeNullWhen(false)] out N node)
        {
            return this.dictionary.TryGetValue(key, out node);
        }

        [MethodImpl(MethodImplOptions.NoInlining)]
        void TryRemove(N node)
        {
#if NET6_0_OR_GREATER
                if (this.dictionary.TryRemove(new KeyValuePair<K, N>(node.Key, node)))
#else
                // https://devblogs.microsoft.com/pfxteam/little-known-gems-atomic-conditional-removals-from-concurrentdictionary/
                if (((ICollection<KeyValuePair<K, N>>)this.dictionary).Remove(new KeyValuePair<K, N>(node.Key, node)))
#endif
            {
                node.WasRemoved = true;
                AfterWrite(node);
            }
        }

        public bool TryRemove(KeyValuePair<K, V> item)
        {
            if (this.dictionary.TryGetValue(item.Key, out var node))
            {
                if (EqualityComparer<V>.Default.Equals(node.Value, item.Value))
                {
                    var kvp = new KeyValuePair<K, N>(item.Key, node);

#if NET6_0_OR_GREATER
                    if (this.dictionary.TryRemove(kvp))
#else
                    // https://devblogs.microsoft.com/pfxteam/little-known-gems-atomic-conditional-removals-from-concurrentdictionary/
                    if (((ICollection<KeyValuePair<K, N>>)this.dictionary).Remove(kvp))
#endif
                    {
                        node.WasRemoved = true;
                        AfterWrite(node);
                        return true;
                    }
                }
            }

            return false;
        }

        public bool TryRemove(K key, [MaybeNullWhen(false)] out V value)
        {
            if (this.dictionary.TryRemove(key, out var node))
            {
                node.WasRemoved = true;
                AfterWrite(node);
                value = node.Value;
                return true;
            }

            value = default;
            return false;
        }

        public bool TryRemove(K key)
        {
            return this.TryRemove(key, out var _);
        }

        public bool TryUpdate(K key, V value)
        {
            if (this.dictionary.TryGetValue(key, out var node))
            {
                node.Value = value;

                // It's ok for this to be lossy, since the node is already tracked
                // and we will just lose ordering/hit count, but not orphan the node.
                this.writeBuffer.TryAdd(node);
                TryScheduleDrain();
                return true;
            }

            return false;
        }

        public void DoMaintenance()
        {
            DrainBuffers();
        }

        public IEnumerator<KeyValuePair<K, V>> GetEnumerator()
        {
            foreach (var kvp in this.dictionary)
            {
                yield return new KeyValuePair<K, V>(kvp.Key, kvp.Value.Value);
            }
        }

        private static void TakeCandidatesInLruOrder(LfuNodeList<K, V> lru, List<LfuNode<K, V>> candidates, int itemCount)
        {
            var curr = lru.First;

            while (candidates.Count < itemCount && curr != null)
            {
                // LRUs can contain items that are already removed, skip those 
                if (!curr.WasRemoved)
                { 
                    candidates.Add(curr); 
                }

                curr = curr.Next;
            }
        }

        private void AfterWrite(N node)
        {
            for (int i = 0; i < MaxWriteBufferRetries; i++)
            {
                if (writeBuffer.TryAdd(node) == BufferStatus.Success)
                {
                    ScheduleAfterWrite();
                    return;
                }

                TryScheduleDrain();
            }

            lock (this.maintenanceLock)
            {
                // aggressively try to exit the lock early before doing full maintenance
                var status = BufferStatus.Contended;
                while (status != BufferStatus.Full)
                {
                    status = writeBuffer.TryAdd(node);

                    if (status == BufferStatus.Success)
                    {
                        ScheduleAfterWrite();
                        return;
                    }
                }

                // if the write was dropped from the buffer, explicitly pass it to maintenance
                Maintenance(node);
            }
        }

        private void ScheduleAfterWrite()
        {
            var spinner = new SpinWait();
            int status = this.drainStatus.NonVolatileRead();
            while (true)
            {
                switch (status)
                {
                    case DrainStatus.Idle:
                        this.drainStatus.Cas(DrainStatus.Idle, DrainStatus.Required);
                        TryScheduleDrain();
                        return;
                    case DrainStatus.Required:
                        TryScheduleDrain();
                        return;
                    case DrainStatus.ProcessingToIdle:
                        if (this.drainStatus.Cas(DrainStatus.ProcessingToIdle, DrainStatus.ProcessingToRequired))
                        {
                            return;
                        }
                        status = this.drainStatus.VolatileRead();
                        break;
                    case DrainStatus.ProcessingToRequired:
                        return;
                }
                spinner.SpinOnce();
            }
        }

        [MethodImpl((MethodImplOptions)512)]
        private void TryScheduleDrain()
        {
            if (this.drainStatus.VolatileRead() >= DrainStatus.ProcessingToIdle)
            {
                return;
            }

            bool lockTaken = false;
            try
            {
                Monitor.TryEnter(maintenanceLock, ref lockTaken);

                if (lockTaken)
                {
                    int status = this.drainStatus.NonVolatileRead();

                    if (status >= DrainStatus.ProcessingToIdle)
                    {
                        return;
                    }

                    this.drainStatus.VolatileWrite(DrainStatus.ProcessingToIdle);
                    scheduler.Run(this.drainBuffers);
                }
            }
            finally
            {
                if (lockTaken)
                {
                    Monitor.Exit(maintenanceLock);
                }
            }
        }

        internal void DrainBuffers()
        {
            bool done = false;

            while (!done)
            {
                lock (maintenanceLock)
                {
                    done = Maintenance();
                }

                // don't run continuous foreground maintenance
                if (!scheduler.IsBackground)
                {
                    done = true;
                }
            }

            if (this.drainStatus.VolatileRead() == DrainStatus.Required)
            {
                TryScheduleDrain();
            }
        }

<<<<<<< HEAD
        [MethodImpl((MethodImplOptions)512)]
        private bool Maintenance(N droppedWrite = null)
=======
        private bool Maintenance(N? droppedWrite = null)
>>>>>>> 36a7d575
        {
            this.drainStatus.VolatileWrite(DrainStatus.ProcessingToIdle);

            policy.AdvanceTime();

            // Note: this is only Span on .NET Core 3.1+, else this is no-op and it is still an array
            var buffer = this.drainBuffer.AsSpanOrArray();

            // extract to a buffer before doing book keeping work, ~2x faster
            int readCount = readBuffer.DrainTo(buffer);

            for (int i = 0; i < readCount; i++)
            {
                this.cmSketch.Increment(buffer[i].Key);
            }

            for (int i = 0; i < readCount; i++)
            {
                OnAccess(buffer[i]);
            }

            int writeCount = this.writeBuffer.DrainTo(buffer.AsSpanOrSegment());

            for (int i = 0; i < writeCount; i++)
            {
                OnWrite(buffer[i]);
            }

            // we are done only when both buffers are empty
            var done = readCount == 0 & writeCount == 0;

            if (droppedWrite != null)
            {
                OnWrite(droppedWrite);
                done = true;
            }

            policy.ExpireEntries(ref this);
            EvictEntries();
            this.capacity.OptimizePartitioning(this.metrics, this.cmSketch.ResetSampleSize);
            ReFitProtected();

            // Reset to idle if either
            // 1. We drained both input buffers (all work done)
            // 2. or scheduler is foreground (since don't run continuously on the foreground)
            if ((done || !scheduler.IsBackground) &&
                (this.drainStatus.NonVolatileRead() != DrainStatus.ProcessingToIdle ||
                !this.drainStatus.Cas(DrainStatus.ProcessingToIdle, DrainStatus.Idle)))
            {
                this.drainStatus.NonVolatileWrite(DrainStatus.Required);
            }

            return done;
        }

<<<<<<< HEAD
        [MethodImpl((MethodImplOptions)512)]
        private void OnAccess(LfuNode<K, V> node)
=======
        private void OnAccess(N node)
>>>>>>> 36a7d575
        {
            // there was a cache hit even if the item was removed or is not yet added.
            this.metrics.requestHitCount++;

            // Node is added to read buffer while it is removed by maintenance, or it is read before it has been added.
            if (node.list == null)
            {
                return;
            }

            switch (node.Position)
            {
                case Position.Window:
                    this.windowLru.MoveToEnd(node); 
                    break;
                case Position.Probation:
                    PromoteProbation(node); 
                    break;
                case Position.Protected:
                    this.protectedLru.MoveToEnd(node);
                    break;
            }

            policy.OnRead(node);
        }

<<<<<<< HEAD
        [MethodImpl((MethodImplOptions)512)]
        private void OnWrite(LfuNode<K, V> node)
=======
        private void OnWrite(N node)
>>>>>>> 36a7d575
        {
            // Nodes can be removed while they are in the write buffer, in which case they should
            // not be added back into the LRU.
            if (node.WasRemoved)
            {
                node.list?.Remove(node);

                if (!node.WasDeleted)
                {
                    // if a write is in the buffer and is then removed in the buffer, it will enter OnWrite twice.
                    // we mark as deleted to avoid double counting/disposing it
                    this.metrics.evictedCount++;
                    Disposer<V>.Dispose(node.Value);
                    node.WasDeleted = true;
                }

                return;
            }

            this.cmSketch.Increment(node.Key);

            // node can already be in one of the queues due to update
            switch (node.Position)
            {
                case Position.Window:
                    if (node.list == null)
                    {
                        this.windowLru.AddLast(node);
                    }
                    else
                    {
                        this.windowLru.MoveToEnd(node);
                        this.metrics.updatedCount++;
                    }
                    break;
                case Position.Probation:
                    PromoteProbation(node);
                    this.metrics.updatedCount++;
                    break;
                case Position.Protected:
                    this.protectedLru.MoveToEnd(node);
                    this.metrics.updatedCount++;
                    break;
            }

            policy.OnWrite(node);
        }

        [MethodImpl((MethodImplOptions)512)]
        private void PromoteProbation(LfuNode<K, V> node)
        {
            this.probationLru.Remove(node);
            this.protectedLru.AddLast(node);
            node.Position = Position.Protected;

            // If the protected space exceeds its maximum, the LRU items are demoted to the probation space.
            if (this.protectedLru.Count > this.capacity.Protected)
            {
                var demoted = this.protectedLru.First;
                this.protectedLru.RemoveFirst();

                demoted.Position = Position.Probation;
                this.probationLru.AddLast(demoted);
            }
        }

        [MethodImpl((MethodImplOptions)512)]
        private void EvictEntries()
        {
            var candidate = EvictFromWindow();
            EvictFromMain(candidate);
        }

        [MethodImpl((MethodImplOptions)512)]
        private LfuNode<K, V> EvictFromWindow()
        {
            LfuNode<K, V>? first = null;

            while (this.windowLru.Count > this.capacity.Window)
            {
                var node = this.windowLru.First;
                this.windowLru.RemoveFirst();

                first ??= node;

                this.probationLru.AddLast(node);
                node.Position = Position.Probation;
            }

            return first!;
        }

        private ref struct EvictIterator
        {
            private readonly CmSketch<K> sketch;
            public LfuNode<K, V> node;
            public int freq;

            [MethodImpl(MethodImplOptions.AggressiveInlining)]
            public EvictIterator(CmSketch<K> sketch, LfuNode<K, V> node)
            {
                this.sketch = sketch;
                this.node = node;
                freq = node == null ? -1 : sketch.EstimateFrequency(node.Key);
            }

            [MethodImpl(MethodImplOptions.AggressiveInlining)]
            public void Next()
            {
                node = node.Next;

                if (node != null)
                {
                    freq = sketch.EstimateFrequency(node.Key);
                }
            }
        }

        [MethodImpl((MethodImplOptions)512)]
        private void EvictFromMain(LfuNode<K, V> candidateNode)
        {
            var victim = new EvictIterator(this.cmSketch, this.probationLru.First); // victims are LRU position in probation
            var candidate = new EvictIterator(this.cmSketch, candidateNode);

            // first pass: admit candidates
            while (this.windowLru.Count + this.probationLru.Count + this.protectedLru.Count > this.Capacity)
            {
                // bail when we run out of options
                if (candidate.node == null | victim.node == null)
                {
                    break;
                }

                if (victim.node == candidate.node)
                {
                    Evict(candidate.node!);
                    break;
                }

                if (candidate.node!.WasRemoved)
                {
                    var evictee = candidate.node;
                    candidate.Next();
                    Evict(evictee);
                    continue;
                }

                if (victim.node!.WasRemoved)
                {
                    var evictee = victim.node;
                    victim.Next();
                    Evict(evictee);
                    continue;
                }

                // Evict the entry with the lowest frequency
                if (candidate.freq > victim.freq)
                {
                    var evictee = victim.node;

                    // victim is initialized to first, and iterates forwards
                    victim.Next();
                    candidate.Next();

                    Evict(evictee);
                }
                else
                {
                    var evictee = candidate.node;

                    // candidate is initialized to first cand, and iterates forwards
                    candidate.Next();

                    Evict(evictee);
                }
            }

            // 2nd pass: remove probation items in LRU order, evict lowest frequency
            while (this.windowLru.Count + this.probationLru.Count + this.protectedLru.Count > this.Capacity)
            {
                var victim1 = this.probationLru.First;
                var victim2 = victim1.Next;

                if (AdmitCandidate(victim1.Key, victim2.Key))
                {
                    Evict(victim2);
                }
                else
                {
                    Evict(victim1);
                }
            }
        }

        [MethodImpl((MethodImplOptions)512)]
        private bool AdmitCandidate(K candidateKey, K victimKey)
        {
            int victimFreq = this.cmSketch.EstimateFrequency(victimKey);
            int candidateFreq = this.cmSketch.EstimateFrequency(candidateKey);

            // TODO: random factor when candidate freq < 5
            return candidateFreq > victimFreq;
        }

        internal void Evict(LfuNode<K, V> evictee)
        {
            evictee.WasRemoved = true;
            evictee.WasDeleted = true;

            // This handles the case where the same key exists in the write buffer both
            // as added and removed. Remove via KVP ensures we don't remove added nodes.
            var kvp = new KeyValuePair<K, N>(evictee.Key, (N)evictee);
#if NET6_0_OR_GREATER
            this.dictionary.TryRemove(kvp);
#else
            ((ICollection<KeyValuePair<K, N>>)this.dictionary).Remove(kvp);
#endif
            evictee.list?.Remove(evictee);
            Disposer<V>.Dispose(evictee.Value);
            this.metrics.evictedCount++;

            this.policy.OnEvict((N)evictee);
        }

        private void ReFitProtected()
        {
            // If hill climbing decreased protected, there may be too many items
            // - demote overflow to probation.
            while (this.protectedLru.Count > this.capacity.Protected)
            {
                var demoted = this.protectedLru.First;
                this.protectedLru.RemoveFirst();

                demoted.Position = Position.Probation;
                this.probationLru.AddLast(demoted);
            }
        }

        [DebuggerDisplay("{Format(),nq}")]
        internal class DrainStatus
        {
            public const int Idle = 0;
            public const int Required = 1;
            public const int ProcessingToIdle = 2;
            public const int ProcessingToRequired = 3;

            private PaddedInt drainStatus; // mutable struct, don't mark readonly

            [MethodImpl(MethodImplOptions.AggressiveInlining)]
            public bool ShouldDrain(bool delayable)
            {
                int status = this.NonVolatileRead();
                return status switch
                {
                    Idle => !delayable,
                    Required => true,
                    // ProcessingToIdle or ProcessingToRequired => false, undefined not reachable
                    _ => false,
                };
            }

            [MethodImpl(MethodImplOptions.AggressiveInlining)]
            public void VolatileWrite(int newStatus)
            { 
                Volatile.Write(ref this.drainStatus.Value, newStatus);
            }

            [MethodImpl(MethodImplOptions.AggressiveInlining)]
            public void NonVolatileWrite(int newStatus)
            {
                this.drainStatus.Value = newStatus;
            }

            [MethodImpl(MethodImplOptions.AggressiveInlining)]
            public bool Cas(int oldStatus, int newStatus)
            { 
                return Interlocked.CompareExchange(ref this.drainStatus.Value, newStatus, oldStatus) == oldStatus;
            }

            [MethodImpl(MethodImplOptions.AggressiveInlining)]
            public int VolatileRead()
            {
                return Volatile.Read(ref this.drainStatus.Value);
            }

            [MethodImpl(MethodImplOptions.AggressiveInlining)]
            public int NonVolatileRead()
            {
                return this.drainStatus.Value;
            }

            [ExcludeFromCodeCoverage]
            internal string Format()
            {
                switch (this.drainStatus.Value)
                {
                    case Idle:
                        return "Idle";
                    case Required:
                        return "Required";
                    case ProcessingToIdle:
                        return "ProcessingToIdle";
                    case ProcessingToRequired:
                        return "ProcessingToRequired"; ;
                }

                return "Invalid state";
            }
        }

        [DebuggerDisplay("Hit = {Hits}, Miss = {Misses}, Upd = {Updated}, Evict = {Evicted}")]
        internal class CacheMetrics : ICacheMetrics
        {
            public long requestHitCount;
            public Counter requestMissCount = new();
            public long updatedCount;
            public long evictedCount;

            public double HitRatio => (double)requestHitCount / (double)Total;

            public long Total => requestHitCount + requestMissCount.Count();

            public long Hits => requestHitCount;

            public long Misses => requestMissCount.Count();

            public long Updated => updatedCount;

            public long Evicted => evictedCount;
        }

#if DEBUG
        /// <summary>
        /// Format the LFU as a string by converting all the keys to strings.
        /// </summary>
        /// <returns>The LFU formatted as a string.</returns>
        public string FormatLfuString()
        {
            var sb = new StringBuilder();

            sb.Append("W [");
            sb.Append(string.Join(",", this.windowLru.Select(n => n.Key.ToString())));
            sb.Append("] Protected [");
            sb.Append(string.Join(",", this.protectedLru.Select(n => n.Key.ToString())));
            sb.Append("] Probation [");
            sb.Append(string.Join(",", this.probationLru.Select(n => n.Key.ToString())));
            sb.Append(']');

            return sb.ToString();
        }
#endif
    }

    // Explicit layout cannot be a generic class member
    [StructLayout(LayoutKind.Explicit, Size = 2 * Padding.CACHE_LINE_SIZE)]
    internal struct PaddedInt
    {
        [FieldOffset(1 * Padding.CACHE_LINE_SIZE)] public int Value;
    }
}<|MERGE_RESOLUTION|>--- conflicted
+++ resolved
@@ -522,12 +522,8 @@
             }
         }
 
-<<<<<<< HEAD
         [MethodImpl((MethodImplOptions)512)]
-        private bool Maintenance(N droppedWrite = null)
-=======
         private bool Maintenance(N? droppedWrite = null)
->>>>>>> 36a7d575
         {
             this.drainStatus.VolatileWrite(DrainStatus.ProcessingToIdle);
 
@@ -583,12 +579,8 @@
             return done;
         }
 
-<<<<<<< HEAD
         [MethodImpl((MethodImplOptions)512)]
-        private void OnAccess(LfuNode<K, V> node)
-=======
         private void OnAccess(N node)
->>>>>>> 36a7d575
         {
             // there was a cache hit even if the item was removed or is not yet added.
             this.metrics.requestHitCount++;
@@ -615,12 +607,8 @@
             policy.OnRead(node);
         }
 
-<<<<<<< HEAD
         [MethodImpl((MethodImplOptions)512)]
-        private void OnWrite(LfuNode<K, V> node)
-=======
         private void OnWrite(N node)
->>>>>>> 36a7d575
         {
             // Nodes can be removed while they are in the write buffer, in which case they should
             // not be added back into the LRU.
