--- conflicted
+++ resolved
@@ -2,11 +2,7 @@
 
   <PropertyGroup>
     <TargetFrameworks>netstandard2.0;netcoreapp3.1;net6.0;net9.0</TargetFrameworks>
-<<<<<<< HEAD
-    <LangVersion>latest</LangVersion>
-=======
     <LangVersion>13.0</LangVersion>
->>>>>>> 422ab25e
     <Authors>Alex Peck</Authors>
     <Company />
     <Product>BitFaster.Caching</Product>
