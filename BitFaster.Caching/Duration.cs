<<<<<<< HEAD
﻿using System;
using System.Diagnostics;
using System.Runtime.CompilerServices;
using System.Runtime.InteropServices;
using BitFaster.Caching.Lru;

namespace BitFaster.Caching
{
    /// <summary>
    /// Represents a fixed length of time.
    /// </summary>
    /// <remarks>
    /// This struct is used to abstract away the use of different time sources with different precision. 
    /// This enables use of native time values (which may be ticks or millisecs), only converting 
    /// to TimeSpan for non perf critical user code. Using long without a mul/div makes cache lookups 
    /// about 30% faster on .NET6.
    /// </remarks>
    [DebuggerDisplay("{ToTimeSpan()}")]
    public readonly struct Duration
    {
        internal readonly long raw;

        // MacOS Stopwatch adjustment factor is 100, giving lowest maximum TTL on mac platform - use same upper limit on all platforms for consistency
        // this also avoids overflow when multipling long.MaxValue by 1.0
        internal static readonly TimeSpan MaxRepresentable = TimeSpan.FromTicks((long)(long.MaxValue / 100.0d));

        internal static readonly Duration Zero = new Duration(0);

        internal static readonly ulong epsilon = (ulong)Duration.FromMilliseconds(20).raw;
//#if NETCOREAPP3_0_OR_GREATER
//        internal static readonly ulong epsilon = 20;        
//#else
//        internal static readonly ulong epsilon = (ulong)(TimeSpan.FromMilliseconds(20).TotalSeconds * Stopwatch.Frequency);
//#endif

        internal Duration(long raw)
        { 
            this.raw = raw; 
        }

        /// <summary>
        /// Gets the time since the system epoch.
        /// </summary>
        /// <returns>A duration</returns>
        [MethodImpl(MethodImplOptions.AggressiveInlining)]
        public static Duration SinceEpoch()
        {
#if NETCOREAPP3_0_OR_GREATER
            if (RuntimeInformation.IsOSPlatform(OSPlatform.OSX))
            {
                return new Duration(Stopwatch.GetTimestamp());
            }
            else
            {
                return new Duration(Environment.TickCount64);
            }
#else
            return new Duration(Stopwatch.GetTimestamp());
#endif
        }

        /// <summary>
        /// Converts the duration to a TimeSpan.
        /// </summary>
        /// <returns></returns>
        [MethodImpl(MethodImplOptions.AggressiveInlining)]
        public TimeSpan ToTimeSpan()
        {
#if NETCOREAPP3_0_OR_GREATER    
            if (RuntimeInformation.IsOSPlatform(OSPlatform.OSX))
            {
                return StopwatchTickConverter.FromTicks(raw);
            }
            else
            {
                return TimeSpan.FromMilliseconds(raw);
            }
#else
            return StopwatchTickConverter.FromTicks(raw);
#endif    
        }

        /// <summary>
        /// Returns a Duration that represents a specified TimeSpan.
        /// </summary>
        /// <param name="timeSpan">The TimeSpan to convert.</param>
        /// <returns>A duration.</returns>
        [MethodImpl(MethodImplOptions.AggressiveInlining)]
        public static Duration FromTimeSpan(TimeSpan timeSpan)
        {
#if NETCOREAPP3_0_OR_GREATER
            if (RuntimeInformation.IsOSPlatform(OSPlatform.OSX))
            {
                return new Duration(StopwatchTickConverter.ToTicks(timeSpan));
            }
            else
            {
                return new Duration((long)timeSpan.TotalMilliseconds);
            }
#else
            return new Duration(StopwatchTickConverter.ToTicks(timeSpan));
#endif       
        }

        /// <summary>
        /// Returns a Duration that represents a specified number of milliseconds.
        /// </summary>
        /// <param name="value">A number of milliseconds</param>
        /// <returns></returns>
        public static Duration FromMilliseconds(double value)
        {
            return FromTimeSpan(TimeSpan.FromMilliseconds(value));
        }

        /// <summary>
        /// Returns a Duration that represents a specified number of seconds.
        /// </summary>
        /// <param name="value">A number of seconds</param>
        /// <returns></returns>
        public static Duration FromSeconds(double value)
        {
            return FromTimeSpan(TimeSpan.FromSeconds(value));
        }

        /// <summary>
        /// Returns a Duration that represents a specified number of minutes.
        /// </summary>
        /// <param name="value">A number of minutes</param>
        /// <returns></returns>
        public static Duration FromMinutes(double value)
        {
            return FromTimeSpan(TimeSpan.FromMinutes(value));
        }

        /// <summary>
        /// Returns a Duration that represents a specified number of hours.
        /// </summary>
        /// <param name="value">A number of hours</param>
        /// <returns></returns>
        public static Duration FromHours(double value)
        {
            return FromTimeSpan(TimeSpan.FromHours(value));
        }

        /// <summary>
        /// Returns a Duration that represents a specified number of days.
        /// </summary>
        /// <param name="value">A number of days</param>
        /// <returns></returns>
        public static Duration FromDays(double value)
        {
            return FromTimeSpan(TimeSpan.FromDays(value));
        }

        /// <summary>
        /// Adds two specified Duration instances.
        /// </summary>
        /// <param name="a">The first duration to add.</param>
        /// <param name="b">The second duration to add.</param>
        /// <returns>An duration whose value is the sum of the values of a and b.</returns>
        public static Duration operator +(Duration a, Duration b) => new Duration(a.raw + b.raw);

        /// <summary>
        /// Subtracts a specified Duration from another specified Duration.
        /// </summary>
        /// <param name="a">The minuend.</param>
        /// <param name="b">The subtrahend.</param>
        /// <returns>An duration whose value is the result of the value of a minus the value of b.</returns>
        public static Duration operator -(Duration a, Duration b) => new Duration(a.raw - b.raw);

        /// <summary>
        /// Returns a value that indicates whether a specified Duration is greater than another specified Duration.    
        /// </summary>
        /// <param name="a">The first duration to compare.</param>
        /// <param name="b">The second duration to compare.</param>
        /// <returns>true if the value of a is greater than the value of b; otherwise, false.</returns>
        public static bool operator >(Duration a, Duration b) => a.raw > b.raw;

        /// <summary>
        /// Returns a value that indicates whether a specified Duration is less than another specified Duration.    
        /// </summary>
        /// <param name="a">The first duration to compare.</param>
        /// <param name="b">The second duration to compare.</param>
        /// <returns>true if the value of a is less than the value of b; otherwise, false.</returns>
        public static bool operator <(Duration a, Duration b) => a.raw < b.raw;
    }
}
=======
﻿using System;
using System.Diagnostics;
using System.Runtime.CompilerServices;
using System.Runtime.InteropServices;
using BitFaster.Caching.Lru;

namespace BitFaster.Caching
{
    /// <summary>
    /// Represents a fixed length of time.
    /// </summary>
    /// <remarks>
    /// This struct is used to abstract away the use of different time sources with different precision. 
    /// This enables use of native time values (which may be ticks or millisecs), only converting 
    /// to TimeSpan for non perf critical user code. Using long without a mul/div makes cache lookups 
    /// about 30% faster on .NET6.
    /// </remarks>
    [DebuggerDisplay("{ToTimeSpan()}")]
    public readonly struct Duration
    {
        internal readonly long raw;

        // MacOS Stopwatch adjustment factor is 100, giving lowest maximum TTL on mac platform - use same upper limit on all platforms for consistency
        // this also avoids overflow when multipling long.MaxValue by 1.0
        internal static readonly TimeSpan MaxRepresentable = TimeSpan.FromTicks((long)(long.MaxValue / 100.0d));

        internal static readonly Duration Zero = new Duration(0);

        internal Duration(long raw)
        { 
            this.raw = raw; 
        }

        /// <summary>
        /// Gets the time since the system epoch.
        /// </summary>
        /// <returns>A duration</returns>
        [MethodImpl(MethodImplOptions.AggressiveInlining)]
        public static Duration SinceEpoch()
        {
#if NETCOREAPP3_0_OR_GREATER
            return new Duration(Environment.TickCount64);
#else
            return new Duration(Stopwatch.GetTimestamp());
#endif
        }

        /// <summary>
        /// Converts the duration to a TimeSpan.
        /// </summary>
        /// <returns></returns>
        [MethodImpl(MethodImplOptions.AggressiveInlining)]
        public TimeSpan ToTimeSpan()
        {
#if NETCOREAPP3_0_OR_GREATER    
            return TimeSpan.FromMilliseconds(raw);
#else
            return StopwatchTickConverter.FromTicks(raw);
#endif    
        }

        /// <summary>
        /// Returns a Duration that represents a specified TimeSpan.
        /// </summary>
        /// <param name="timeSpan">The TimeSpan to convert.</param>
        /// <returns>A duration.</returns>
        [MethodImpl(MethodImplOptions.AggressiveInlining)]
        public static Duration FromTimeSpan(TimeSpan timeSpan)
        {
#if NETCOREAPP3_0_OR_GREATER
            return new Duration((long)timeSpan.TotalMilliseconds);
#else
            return new Duration(StopwatchTickConverter.ToTicks(timeSpan));
#endif       
        }

        /// <summary>
        /// Returns a Duration that represents a specified number of milliseconds.
        /// </summary>
        /// <param name="value">A number of milliseconds</param>
        /// <returns></returns>
        public static Duration FromMilliseconds(double value)
        {
            return FromTimeSpan(TimeSpan.FromMilliseconds(value));
        }

        /// <summary>
        /// Returns a Duration that represents a specified number of seconds.
        /// </summary>
        /// <param name="value">A number of seconds</param>
        /// <returns></returns>
        public static Duration FromSeconds(double value)
        {
            return FromTimeSpan(TimeSpan.FromSeconds(value));
        }

        /// <summary>
        /// Returns a Duration that represents a specified number of minutes.
        /// </summary>
        /// <param name="value">A number of minutes</param>
        /// <returns></returns>
        public static Duration FromMinutes(double value)
        {
            return FromTimeSpan(TimeSpan.FromMinutes(value));
        }

        /// <summary>
        /// Returns a Duration that represents a specified number of hours.
        /// </summary>
        /// <param name="value">A number of hours</param>
        /// <returns></returns>
        public static Duration FromHours(double value)
        {
            return FromTimeSpan(TimeSpan.FromHours(value));
        }

        /// <summary>
        /// Returns a Duration that represents a specified number of days.
        /// </summary>
        /// <param name="value">A number of days</param>
        /// <returns></returns>
        public static Duration FromDays(double value)
        {
            return FromTimeSpan(TimeSpan.FromDays(value));
        }

        /// <summary>
        /// Adds two specified Duration instances.
        /// </summary>
        /// <param name="a">The first duration to add.</param>
        /// <param name="b">The second duration to add.</param>
        /// <returns>An duration whose value is the sum of the values of a and b.</returns>
        public static Duration operator +(Duration a, Duration b) => new Duration(a.raw + b.raw);

        /// <summary>
        /// Subtracts a specified Duration from another specified Duration.
        /// </summary>
        /// <param name="a">The minuend.</param>
        /// <param name="b">The subtrahend.</param>
        /// <returns>An duration whose value is the result of the value of a minus the value of b.</returns>
        public static Duration operator -(Duration a, Duration b) => new Duration(a.raw - b.raw);

        /// <summary>
        /// Returns a value that indicates whether a specified Duration is greater than another specified Duration.    
        /// </summary>
        /// <param name="a">The first duration to compare.</param>
        /// <param name="b">The second duration to compare.</param>
        /// <returns>true if the value of a is greater than the value of b; otherwise, false.</returns>
        public static bool operator >(Duration a, Duration b) => a.raw > b.raw;

        /// <summary>
        /// Returns a value that indicates whether a specified Duration is less than another specified Duration.    
        /// </summary>
        /// <param name="a">The first duration to compare.</param>
        /// <param name="b">The second duration to compare.</param>
        /// <returns>true if the value of a is less than the value of b; otherwise, false.</returns>
        public static bool operator <(Duration a, Duration b) => a.raw < b.raw;
    }
}
>>>>>>> aadf0c77
<|MERGE_RESOLUTION|>--- conflicted
+++ resolved
@@ -1,349 +1,187 @@
-<<<<<<< HEAD
-﻿using System;
-using System.Diagnostics;
-using System.Runtime.CompilerServices;
-using System.Runtime.InteropServices;
-using BitFaster.Caching.Lru;
-
-namespace BitFaster.Caching
-{
-    /// <summary>
-    /// Represents a fixed length of time.
-    /// </summary>
-    /// <remarks>
-    /// This struct is used to abstract away the use of different time sources with different precision. 
-    /// This enables use of native time values (which may be ticks or millisecs), only converting 
-    /// to TimeSpan for non perf critical user code. Using long without a mul/div makes cache lookups 
-    /// about 30% faster on .NET6.
-    /// </remarks>
-    [DebuggerDisplay("{ToTimeSpan()}")]
-    public readonly struct Duration
-    {
-        internal readonly long raw;
-
-        // MacOS Stopwatch adjustment factor is 100, giving lowest maximum TTL on mac platform - use same upper limit on all platforms for consistency
-        // this also avoids overflow when multipling long.MaxValue by 1.0
-        internal static readonly TimeSpan MaxRepresentable = TimeSpan.FromTicks((long)(long.MaxValue / 100.0d));
-
-        internal static readonly Duration Zero = new Duration(0);
-
-        internal static readonly ulong epsilon = (ulong)Duration.FromMilliseconds(20).raw;
-//#if NETCOREAPP3_0_OR_GREATER
-//        internal static readonly ulong epsilon = 20;        
-//#else
-//        internal static readonly ulong epsilon = (ulong)(TimeSpan.FromMilliseconds(20).TotalSeconds * Stopwatch.Frequency);
-//#endif
-
-        internal Duration(long raw)
-        { 
-            this.raw = raw; 
-        }
-
-        /// <summary>
-        /// Gets the time since the system epoch.
-        /// </summary>
-        /// <returns>A duration</returns>
-        [MethodImpl(MethodImplOptions.AggressiveInlining)]
-        public static Duration SinceEpoch()
-        {
-#if NETCOREAPP3_0_OR_GREATER
-            if (RuntimeInformation.IsOSPlatform(OSPlatform.OSX))
-            {
-                return new Duration(Stopwatch.GetTimestamp());
-            }
-            else
-            {
-                return new Duration(Environment.TickCount64);
-            }
-#else
-            return new Duration(Stopwatch.GetTimestamp());
-#endif
-        }
-
-        /// <summary>
-        /// Converts the duration to a TimeSpan.
-        /// </summary>
-        /// <returns></returns>
-        [MethodImpl(MethodImplOptions.AggressiveInlining)]
-        public TimeSpan ToTimeSpan()
-        {
-#if NETCOREAPP3_0_OR_GREATER    
-            if (RuntimeInformation.IsOSPlatform(OSPlatform.OSX))
-            {
-                return StopwatchTickConverter.FromTicks(raw);
-            }
-            else
-            {
-                return TimeSpan.FromMilliseconds(raw);
-            }
-#else
-            return StopwatchTickConverter.FromTicks(raw);
-#endif    
-        }
-
-        /// <summary>
-        /// Returns a Duration that represents a specified TimeSpan.
-        /// </summary>
-        /// <param name="timeSpan">The TimeSpan to convert.</param>
-        /// <returns>A duration.</returns>
-        [MethodImpl(MethodImplOptions.AggressiveInlining)]
-        public static Duration FromTimeSpan(TimeSpan timeSpan)
-        {
-#if NETCOREAPP3_0_OR_GREATER
-            if (RuntimeInformation.IsOSPlatform(OSPlatform.OSX))
-            {
-                return new Duration(StopwatchTickConverter.ToTicks(timeSpan));
-            }
-            else
-            {
-                return new Duration((long)timeSpan.TotalMilliseconds);
-            }
-#else
-            return new Duration(StopwatchTickConverter.ToTicks(timeSpan));
-#endif       
-        }
-
-        /// <summary>
-        /// Returns a Duration that represents a specified number of milliseconds.
-        /// </summary>
-        /// <param name="value">A number of milliseconds</param>
-        /// <returns></returns>
-        public static Duration FromMilliseconds(double value)
-        {
-            return FromTimeSpan(TimeSpan.FromMilliseconds(value));
-        }
-
-        /// <summary>
-        /// Returns a Duration that represents a specified number of seconds.
-        /// </summary>
-        /// <param name="value">A number of seconds</param>
-        /// <returns></returns>
-        public static Duration FromSeconds(double value)
-        {
-            return FromTimeSpan(TimeSpan.FromSeconds(value));
-        }
-
-        /// <summary>
-        /// Returns a Duration that represents a specified number of minutes.
-        /// </summary>
-        /// <param name="value">A number of minutes</param>
-        /// <returns></returns>
-        public static Duration FromMinutes(double value)
-        {
-            return FromTimeSpan(TimeSpan.FromMinutes(value));
-        }
-
-        /// <summary>
-        /// Returns a Duration that represents a specified number of hours.
-        /// </summary>
-        /// <param name="value">A number of hours</param>
-        /// <returns></returns>
-        public static Duration FromHours(double value)
-        {
-            return FromTimeSpan(TimeSpan.FromHours(value));
-        }
-
-        /// <summary>
-        /// Returns a Duration that represents a specified number of days.
-        /// </summary>
-        /// <param name="value">A number of days</param>
-        /// <returns></returns>
-        public static Duration FromDays(double value)
-        {
-            return FromTimeSpan(TimeSpan.FromDays(value));
-        }
-
-        /// <summary>
-        /// Adds two specified Duration instances.
-        /// </summary>
-        /// <param name="a">The first duration to add.</param>
-        /// <param name="b">The second duration to add.</param>
-        /// <returns>An duration whose value is the sum of the values of a and b.</returns>
-        public static Duration operator +(Duration a, Duration b) => new Duration(a.raw + b.raw);
-
-        /// <summary>
-        /// Subtracts a specified Duration from another specified Duration.
-        /// </summary>
-        /// <param name="a">The minuend.</param>
-        /// <param name="b">The subtrahend.</param>
-        /// <returns>An duration whose value is the result of the value of a minus the value of b.</returns>
-        public static Duration operator -(Duration a, Duration b) => new Duration(a.raw - b.raw);
-
-        /// <summary>
-        /// Returns a value that indicates whether a specified Duration is greater than another specified Duration.    
-        /// </summary>
-        /// <param name="a">The first duration to compare.</param>
-        /// <param name="b">The second duration to compare.</param>
-        /// <returns>true if the value of a is greater than the value of b; otherwise, false.</returns>
-        public static bool operator >(Duration a, Duration b) => a.raw > b.raw;
-
-        /// <summary>
-        /// Returns a value that indicates whether a specified Duration is less than another specified Duration.    
-        /// </summary>
-        /// <param name="a">The first duration to compare.</param>
-        /// <param name="b">The second duration to compare.</param>
-        /// <returns>true if the value of a is less than the value of b; otherwise, false.</returns>
-        public static bool operator <(Duration a, Duration b) => a.raw < b.raw;
-    }
-}
-=======
-﻿using System;
-using System.Diagnostics;
-using System.Runtime.CompilerServices;
-using System.Runtime.InteropServices;
-using BitFaster.Caching.Lru;
-
-namespace BitFaster.Caching
-{
-    /// <summary>
-    /// Represents a fixed length of time.
-    /// </summary>
-    /// <remarks>
-    /// This struct is used to abstract away the use of different time sources with different precision. 
-    /// This enables use of native time values (which may be ticks or millisecs), only converting 
-    /// to TimeSpan for non perf critical user code. Using long without a mul/div makes cache lookups 
-    /// about 30% faster on .NET6.
-    /// </remarks>
-    [DebuggerDisplay("{ToTimeSpan()}")]
-    public readonly struct Duration
-    {
-        internal readonly long raw;
-
-        // MacOS Stopwatch adjustment factor is 100, giving lowest maximum TTL on mac platform - use same upper limit on all platforms for consistency
-        // this also avoids overflow when multipling long.MaxValue by 1.0
-        internal static readonly TimeSpan MaxRepresentable = TimeSpan.FromTicks((long)(long.MaxValue / 100.0d));
-
-        internal static readonly Duration Zero = new Duration(0);
-
-        internal Duration(long raw)
-        { 
-            this.raw = raw; 
-        }
-
-        /// <summary>
-        /// Gets the time since the system epoch.
-        /// </summary>
-        /// <returns>A duration</returns>
-        [MethodImpl(MethodImplOptions.AggressiveInlining)]
-        public static Duration SinceEpoch()
-        {
-#if NETCOREAPP3_0_OR_GREATER
-            return new Duration(Environment.TickCount64);
-#else
-            return new Duration(Stopwatch.GetTimestamp());
-#endif
-        }
-
-        /// <summary>
-        /// Converts the duration to a TimeSpan.
-        /// </summary>
-        /// <returns></returns>
-        [MethodImpl(MethodImplOptions.AggressiveInlining)]
-        public TimeSpan ToTimeSpan()
-        {
-#if NETCOREAPP3_0_OR_GREATER    
-            return TimeSpan.FromMilliseconds(raw);
-#else
-            return StopwatchTickConverter.FromTicks(raw);
-#endif    
-        }
-
-        /// <summary>
-        /// Returns a Duration that represents a specified TimeSpan.
-        /// </summary>
-        /// <param name="timeSpan">The TimeSpan to convert.</param>
-        /// <returns>A duration.</returns>
-        [MethodImpl(MethodImplOptions.AggressiveInlining)]
-        public static Duration FromTimeSpan(TimeSpan timeSpan)
-        {
-#if NETCOREAPP3_0_OR_GREATER
-            return new Duration((long)timeSpan.TotalMilliseconds);
-#else
-            return new Duration(StopwatchTickConverter.ToTicks(timeSpan));
-#endif       
-        }
-
-        /// <summary>
-        /// Returns a Duration that represents a specified number of milliseconds.
-        /// </summary>
-        /// <param name="value">A number of milliseconds</param>
-        /// <returns></returns>
-        public static Duration FromMilliseconds(double value)
-        {
-            return FromTimeSpan(TimeSpan.FromMilliseconds(value));
-        }
-
-        /// <summary>
-        /// Returns a Duration that represents a specified number of seconds.
-        /// </summary>
-        /// <param name="value">A number of seconds</param>
-        /// <returns></returns>
-        public static Duration FromSeconds(double value)
-        {
-            return FromTimeSpan(TimeSpan.FromSeconds(value));
-        }
-
-        /// <summary>
-        /// Returns a Duration that represents a specified number of minutes.
-        /// </summary>
-        /// <param name="value">A number of minutes</param>
-        /// <returns></returns>
-        public static Duration FromMinutes(double value)
-        {
-            return FromTimeSpan(TimeSpan.FromMinutes(value));
-        }
-
-        /// <summary>
-        /// Returns a Duration that represents a specified number of hours.
-        /// </summary>
-        /// <param name="value">A number of hours</param>
-        /// <returns></returns>
-        public static Duration FromHours(double value)
-        {
-            return FromTimeSpan(TimeSpan.FromHours(value));
-        }
-
-        /// <summary>
-        /// Returns a Duration that represents a specified number of days.
-        /// </summary>
-        /// <param name="value">A number of days</param>
-        /// <returns></returns>
-        public static Duration FromDays(double value)
-        {
-            return FromTimeSpan(TimeSpan.FromDays(value));
-        }
-
-        /// <summary>
-        /// Adds two specified Duration instances.
-        /// </summary>
-        /// <param name="a">The first duration to add.</param>
-        /// <param name="b">The second duration to add.</param>
-        /// <returns>An duration whose value is the sum of the values of a and b.</returns>
-        public static Duration operator +(Duration a, Duration b) => new Duration(a.raw + b.raw);
-
-        /// <summary>
-        /// Subtracts a specified Duration from another specified Duration.
-        /// </summary>
-        /// <param name="a">The minuend.</param>
-        /// <param name="b">The subtrahend.</param>
-        /// <returns>An duration whose value is the result of the value of a minus the value of b.</returns>
-        public static Duration operator -(Duration a, Duration b) => new Duration(a.raw - b.raw);
-
-        /// <summary>
-        /// Returns a value that indicates whether a specified Duration is greater than another specified Duration.    
-        /// </summary>
-        /// <param name="a">The first duration to compare.</param>
-        /// <param name="b">The second duration to compare.</param>
-        /// <returns>true if the value of a is greater than the value of b; otherwise, false.</returns>
-        public static bool operator >(Duration a, Duration b) => a.raw > b.raw;
-
-        /// <summary>
-        /// Returns a value that indicates whether a specified Duration is less than another specified Duration.    
-        /// </summary>
-        /// <param name="a">The first duration to compare.</param>
-        /// <param name="b">The second duration to compare.</param>
-        /// <returns>true if the value of a is less than the value of b; otherwise, false.</returns>
-        public static bool operator <(Duration a, Duration b) => a.raw < b.raw;
-    }
-}
->>>>>>> aadf0c77
+﻿using System;
+using System.Diagnostics;
+using System.Runtime.CompilerServices;
+using System.Runtime.InteropServices;
+using BitFaster.Caching.Lru;
+
+namespace BitFaster.Caching
+{
+    /// <summary>
+    /// Represents a fixed length of time.
+    /// </summary>
+    /// <remarks>
+    /// This struct is used to abstract away the use of different time sources with different precision. 
+    /// This enables use of native time values (which may be ticks or millisecs), only converting 
+    /// to TimeSpan for non perf critical user code. Using long without a mul/div makes cache lookups 
+    /// about 30% faster on .NET6.
+    /// </remarks>
+    [DebuggerDisplay("{ToTimeSpan()}")]
+    public readonly struct Duration
+    {
+        internal readonly long raw;
+
+        // MacOS Stopwatch adjustment factor is 100, giving lowest maximum TTL on mac platform - use same upper limit on all platforms for consistency
+        // this also avoids overflow when multipling long.MaxValue by 1.0
+        internal static readonly TimeSpan MaxRepresentable = TimeSpan.FromTicks((long)(long.MaxValue / 100.0d));
+
+        internal static readonly Duration Zero = new Duration(0);
+
+        internal static readonly ulong epsilon = (ulong)Duration.FromMilliseconds(20).raw;
+//#if NETCOREAPP3_0_OR_GREATER
+//        internal static readonly ulong epsilon = 20;        
+//#else
+//        internal static readonly ulong epsilon = (ulong)(TimeSpan.FromMilliseconds(20).TotalSeconds * Stopwatch.Frequency);
+//#endif
+
+        internal Duration(long raw)
+        { 
+            this.raw = raw; 
+        }
+
+        /// <summary>
+        /// Gets the time since the system epoch.
+        /// </summary>
+        /// <returns>A duration</returns>
+        [MethodImpl(MethodImplOptions.AggressiveInlining)]
+        public static Duration SinceEpoch()
+        {
+#if NETCOREAPP3_0_OR_GREATER
+            if (RuntimeInformation.IsOSPlatform(OSPlatform.OSX))
+            {
+                return new Duration(Stopwatch.GetTimestamp());
+            }
+            else
+            {
+                return new Duration(Environment.TickCount64);
+            }
+#else
+            return new Duration(Stopwatch.GetTimestamp());
+#endif
+        }
+
+        /// <summary>
+        /// Converts the duration to a TimeSpan.
+        /// </summary>
+        /// <returns></returns>
+        [MethodImpl(MethodImplOptions.AggressiveInlining)]
+        public TimeSpan ToTimeSpan()
+        {
+#if NETCOREAPP3_0_OR_GREATER    
+            if (RuntimeInformation.IsOSPlatform(OSPlatform.OSX))
+            {
+                return StopwatchTickConverter.FromTicks(raw);
+            }
+            else
+            {
+                return TimeSpan.FromMilliseconds(raw);
+            }
+#else
+            return StopwatchTickConverter.FromTicks(raw);
+#endif    
+        }
+
+        /// <summary>
+        /// Returns a Duration that represents a specified TimeSpan.
+        /// </summary>
+        /// <param name="timeSpan">The TimeSpan to convert.</param>
+        /// <returns>A duration.</returns>
+        [MethodImpl(MethodImplOptions.AggressiveInlining)]
+        public static Duration FromTimeSpan(TimeSpan timeSpan)
+        {
+#if NETCOREAPP3_0_OR_GREATER
+            if (RuntimeInformation.IsOSPlatform(OSPlatform.OSX))
+            {
+                return new Duration(StopwatchTickConverter.ToTicks(timeSpan));
+            }
+            else
+            {
+                return new Duration((long)timeSpan.TotalMilliseconds);
+            }
+#else
+            return new Duration(StopwatchTickConverter.ToTicks(timeSpan));
+#endif       
+        }
+
+        /// <summary>
+        /// Returns a Duration that represents a specified number of milliseconds.
+        /// </summary>
+        /// <param name="value">A number of milliseconds</param>
+        /// <returns></returns>
+        public static Duration FromMilliseconds(double value)
+        {
+            return FromTimeSpan(TimeSpan.FromMilliseconds(value));
+        }
+
+        /// <summary>
+        /// Returns a Duration that represents a specified number of seconds.
+        /// </summary>
+        /// <param name="value">A number of seconds</param>
+        /// <returns></returns>
+        public static Duration FromSeconds(double value)
+        {
+            return FromTimeSpan(TimeSpan.FromSeconds(value));
+        }
+
+        /// <summary>
+        /// Returns a Duration that represents a specified number of minutes.
+        /// </summary>
+        /// <param name="value">A number of minutes</param>
+        /// <returns></returns>
+        public static Duration FromMinutes(double value)
+        {
+            return FromTimeSpan(TimeSpan.FromMinutes(value));
+        }
+
+        /// <summary>
+        /// Returns a Duration that represents a specified number of hours.
+        /// </summary>
+        /// <param name="value">A number of hours</param>
+        /// <returns></returns>
+        public static Duration FromHours(double value)
+        {
+            return FromTimeSpan(TimeSpan.FromHours(value));
+        }
+
+        /// <summary>
+        /// Returns a Duration that represents a specified number of days.
+        /// </summary>
+        /// <param name="value">A number of days</param>
+        /// <returns></returns>
+        public static Duration FromDays(double value)
+        {
+            return FromTimeSpan(TimeSpan.FromDays(value));
+        }
+
+        /// <summary>
+        /// Adds two specified Duration instances.
+        /// </summary>
+        /// <param name="a">The first duration to add.</param>
+        /// <param name="b">The second duration to add.</param>
+        /// <returns>An duration whose value is the sum of the values of a and b.</returns>
+        public static Duration operator +(Duration a, Duration b) => new Duration(a.raw + b.raw);
+
+        /// <summary>
+        /// Subtracts a specified Duration from another specified Duration.
+        /// </summary>
+        /// <param name="a">The minuend.</param>
+        /// <param name="b">The subtrahend.</param>
+        /// <returns>An duration whose value is the result of the value of a minus the value of b.</returns>
+        public static Duration operator -(Duration a, Duration b) => new Duration(a.raw - b.raw);
+
+        /// <summary>
+        /// Returns a value that indicates whether a specified Duration is greater than another specified Duration.    
+        /// </summary>
+        /// <param name="a">The first duration to compare.</param>
+        /// <param name="b">The second duration to compare.</param>
+        /// <returns>true if the value of a is greater than the value of b; otherwise, false.</returns>
+        public static bool operator >(Duration a, Duration b) => a.raw > b.raw;
+
+        /// <summary>
+        /// Returns a value that indicates whether a specified Duration is less than another specified Duration.    
+        /// </summary>
+        /// <param name="a">The first duration to compare.</param>
+        /// <param name="b">The second duration to compare.</param>
+        /// <returns>true if the value of a is less than the value of b; otherwise, false.</returns>
+        public static bool operator <(Duration a, Duration b) => a.raw < b.raw;
+    }
+}