--- conflicted
+++ resolved
@@ -1,861 +1,849 @@
-﻿using System;
-using System.Collections;
-using System.Collections.Concurrent;
-using System.Collections.Generic;
-using System.Diagnostics;
-using System.Linq;
-using System.Runtime.CompilerServices;
-using System.Threading;
-using System.Threading.Tasks;
-
-namespace BitFaster.Caching.Lru
-{
-    /// <summary>
-    /// A pseudo LRU based on the TU-Q eviction policy. The LRU list is composed of 3 segments: hot, warm and cold. 
-    /// Cost of maintaining segments is amortized across requests. Items are only cycled when capacity is exceeded. 
-    /// Pure read does not cycle items if all segments are within capacity constraints. There are no global locks. 
-    /// On cache miss, a new item is added. Tail items in each segment are dequeued, examined, and are either enqueued 
-    /// or discarded.
-    /// The TU-Q scheme of hot, warm and cold is similar to that used in MemCached (https://memcached.org/blog/modern-lru/)
-    /// and OpenBSD (https://flak.tedunangst.com/post/2Q-buffer-cache-algorithm), but does not use a background thread
-    /// to maintain the internal queues.
-    /// </summary>
-    /// <remarks>
-    /// Each segment has a capacity. When segment capacity is exceeded, items are moved as follows:
-    /// <list type="number">
-    ///   <item><description>New items are added to hot, WasAccessed = false.</description></item>
-    ///   <item><description>When items are accessed, update WasAccessed = true.</description></item>
-    ///   <item><description>When items are moved WasAccessed is set to false.</description></item>
-    ///   <item><description>When hot is full, hot tail is moved to either Warm or Cold depending on WasAccessed.</description></item>
-    ///   <item><description>When warm is full, warm tail is moved to warm head or cold depending on WasAccessed.</description></item>
-    ///   <item><description>When cold is full, cold tail is moved to warm head or removed from dictionary on depending on WasAccessed.</description></item>
-    ///</list>
-    /// </remarks>
-    public class ConcurrentLruCore<K, V, I, P, T> : ICache<K, V>, IAsyncCache<K, V>, IEnumerable<KeyValuePair<K, V>>
-        where I : LruItem<K, V>
-        where P : struct, IItemPolicy<K, V, I>
-        where T : struct, ITelemetryPolicy<K, V>
-    {
-        private readonly ConcurrentDictionary<K, I> dictionary;
-
-        private readonly ConcurrentQueue<I> hotQueue;
-        private readonly ConcurrentQueue<I> warmQueue;
-        private readonly ConcurrentQueue<I> coldQueue;
-
-        // maintain count outside ConcurrentQueue, since ConcurrentQueue.Count holds a global lock
-        private PaddedQueueCount counter;
-
-        private readonly ICapacityPartition capacity;
-
-        private readonly P itemPolicy;
-        private bool isWarm = false;
-
-        /// <summary>
-        /// The telemetry policy.
-        /// </summary>
-        /// <remarks>
-        /// Since T is a struct, making it readonly will force the runtime to make defensive copies
-        /// if mutate methods are called. Therefore, field must be mutable to maintain count.
-        /// </remarks>
-        protected T telemetryPolicy;
-
-        /// <summary>
-        /// Initializes a new instance of the ConcurrentLruCore class with the specified concurrencyLevel, capacity, equality comparer, item policy and telemetry policy.
-        /// </summary>
-        /// <param name="concurrencyLevel">The concurrency level.</param>
-        /// <param name="capacity">The capacity.</param>
-        /// <param name="comparer">The equality comparer.</param>
-        /// <param name="itemPolicy">The item policy.</param>
-        /// <param name="telemetryPolicy">The telemetry policy.</param>
-        /// <exception cref="ArgumentNullException"></exception>
-        public ConcurrentLruCore(
-            int concurrencyLevel,
-            ICapacityPartition capacity,
-            IEqualityComparer<K> comparer,
-            P itemPolicy,
-            T telemetryPolicy)
-        {
-            if (capacity == null)
-                Throw.ArgNull(ExceptionArgument.capacity);
-
-            if (comparer == null)
-                Throw.ArgNull(ExceptionArgument.comparer);
-
-            capacity.Validate();
-            this.capacity = capacity;
-
-            this.hotQueue = new ConcurrentQueue<I>();
-            this.warmQueue = new ConcurrentQueue<I>();
-            this.coldQueue = new ConcurrentQueue<I>();
-
-            int dictionaryCapacity = ConcurrentDictionarySize.Estimate(this.Capacity);
-
-            this.dictionary = new ConcurrentDictionary<K, I>(concurrencyLevel, dictionaryCapacity, comparer);
-            this.itemPolicy = itemPolicy;
-            this.telemetryPolicy = telemetryPolicy;
-            this.telemetryPolicy.SetEventSource(this);
-        }
-
-        // No lock count: https://arbel.net/2013/02/03/best-practices-for-using-concurrentdictionary/
-        ///<inheritdoc/>
-        public int Count => this.dictionary.Skip(0).Count();
-
-        ///<inheritdoc/>
-        public int Capacity => this.capacity.Hot + this.capacity.Warm + this.capacity.Cold;
-
-        ///<inheritdoc/>
-        public Optional<ICacheMetrics> Metrics => new(new Proxy(this));
-
-        ///<inheritdoc/>
-        public Optional<ICacheEvents<K, V>> Events => new(new Proxy(this));
-
-        ///<inheritdoc/>
-        public CachePolicy Policy => CreatePolicy(this);
-
-        /// <summary>
-        /// Gets the number of hot items.
-        /// </summary>
-        public int HotCount => Volatile.Read(ref this.counter.hot);
-
-        /// <summary>
-        /// Gets the number of warm items.
-        /// </summary>
-        public int WarmCount => Volatile.Read(ref this.counter.warm);
-
-        /// <summary>
-        /// Gets the number of cold items.
-        /// </summary>
-        public int ColdCount => Volatile.Read(ref this.counter.cold);
-
-        /// <summary>
-        /// Gets a collection containing the keys in the cache.
-        /// </summary>
-        public ICollection<K> Keys => this.dictionary.Keys;
-
-        /// <summary>Returns an enumerator that iterates through the cache.</summary>
-        /// <returns>An enumerator for the cache.</returns>
-        /// <remarks>
-        /// The enumerator returned from the cache is safe to use concurrently with
-        /// reads and writes, however it does not represent a moment-in-time snapshot.  
-        /// The contents exposed through the enumerator may contain modifications
-        /// made after <see cref="GetEnumerator"/> was called.
-        /// </remarks>
-        public IEnumerator<KeyValuePair<K, V>> GetEnumerator()
-        {
-            foreach (var kvp in this.dictionary)
-            {
-                yield return new KeyValuePair<K, V>(kvp.Key, kvp.Value.Value);
-            }
-        }
-
-        ///<inheritdoc/>
-        public bool TryGet(K key, out V value)
-        {
-            if (dictionary.TryGetValue(key, out var item))
-            {
-                return GetOrDiscard(item, out value);
-            }
-
-            value = default;
-            this.telemetryPolicy.IncrementMiss();
-            return false;
-        }
-
-        // AggressiveInlining forces the JIT to inline policy.ShouldDiscard(). For LRU policy 
-        // the first branch is completely eliminated due to JIT time constant propogation.
-        [MethodImpl(MethodImplOptions.AggressiveInlining)]
-        private bool GetOrDiscard(I item, out V value)
-        {
-            if (this.itemPolicy.ShouldDiscard(item))
-            {
-                this.Move(item, ItemDestination.Remove, ItemRemovedReason.Evicted);
-                this.telemetryPolicy.IncrementMiss();
-                value = default;
-                return false;
-            }
-
-            value = item.Value;
-            this.itemPolicy.Touch(item);
-            this.telemetryPolicy.IncrementHit();
-            return true;
-        }
-
-        private bool TryAdd(K key, V value)
-        {
-            var newItem = this.itemPolicy.CreateItem(key, value);
-
-            if (this.dictionary.TryAdd(key, newItem))
-            {
-                this.hotQueue.Enqueue(newItem);
-                Cycle(Interlocked.Increment(ref counter.hot));
-                return true;
-            }
-
-            Disposer<V>.Dispose(newItem.Value);
-            return false;
-        }
-
-        ///<inheritdoc/>
-        public V GetOrAdd(K key, Func<K, V> valueFactory)
-        {
-            while (true)
-            {        
-                if (this.TryGet(key, out var value))
-                {
-                    return value;
-                }
-
-                // The value factory may be called concurrently for the same key, but the first write to the dictionary wins.
-                value = valueFactory(key);
-
-                if (TryAdd(key, value))
-                {
-                    return value;
-                }
-            }
-        }
-
-        /// <summary>
-        /// Adds a key/value pair to the cache if the key does not already exist. Returns the new value, or the 
-        /// existing value if the key already exists.
-        /// </summary>
-        /// <typeparam name="TArg">The type of an argument to pass into valueFactory.</typeparam>
-        /// <param name="key">The key of the element to add.</param>
-        /// <param name="valueFactory">The factory function used to generate a value for the key.</param>
-        /// <param name="factoryArgument">An argument value to pass into valueFactory.</param>
-        /// <returns>The value for the key. This will be either the existing value for the key if the key is already 
-        /// in the cache, or the new value if the key was not in the cache.</returns>
-        public V GetOrAdd<TArg>(K key, Func<K, TArg, V> valueFactory, TArg factoryArgument)
-        {
-            while (true)
-            {
-                if (this.TryGet(key, out var value))
-                {
-                    return value;
-                }
-
-                // The value factory may be called concurrently for the same key, but the first write to the dictionary wins.
-                value = valueFactory(key, factoryArgument);
-
-                if (TryAdd(key, value))
-                {
-                    return value;
-                }
-            }
-        }
-
-        ///<inheritdoc/>
-        public async ValueTask<V> GetOrAddAsync(K key, Func<K, Task<V>> valueFactory)
-        {
-            while (true)
-            {
-                if (this.TryGet(key, out var value))
-                {
-                    return value;
-                }
-
-                // The value factory may be called concurrently for the same key, but the first write to the dictionary wins.
-                // This is identical logic in ConcurrentDictionary.GetOrAdd method.
-                value = await valueFactory(key).ConfigureAwait(false);
-
-                if (TryAdd(key, value))
-                {
-                    return value;
-                }
-            }
-        }
-
-        /// <summary>
-        /// Adds a key/value pair to the cache if the key does not already exist. Returns the new value, or the 
-        /// existing value if the key already exists.
-        /// </summary>
-        /// <typeparam name="TArg">The type of an argument to pass into valueFactory.</typeparam>
-        /// <param name="key">The key of the element to add.</param>
-        /// <param name="valueFactory">The factory function used to asynchronously generate a value for the key.</param>
-        /// <param name="factoryArgument">An argument value to pass into valueFactory.</param>
-        /// <returns>A task that represents the asynchronous GetOrAdd operation.</returns>
-        public async ValueTask<V> GetOrAddAsync<TArg>(K key, Func<K, TArg, Task<V>> valueFactory, TArg factoryArgument)
-        {
-            while (true)
-            {
-                if (this.TryGet(key, out var value))
-                {
-                    return value;
-                }
-
-                // The value factory may be called concurrently for the same key, but the first write to the dictionary wins.
-                value = await valueFactory(key, factoryArgument).ConfigureAwait(false);
-
-                if (TryAdd(key, value))
-                {
-                    return value;
-                }
-            }
-        }
-
-        /// <summary>
-        /// Attempts to remove the specified key value pair.
-        /// </summary>
-        /// <param name="item">The item to remove.</param>
-        /// <returns>true if the item was removed successfully; otherwise, false.</returns>
-        public bool TryRemove(KeyValuePair<K, V> item)
-        {
-            if (this.dictionary.TryGetValue(item.Key, out var existing))
-            {
-                if (EqualityComparer<V>.Default.Equals(existing.Value, item.Value))
-                {
-                    var kvp = new KeyValuePair<K, I>(item.Key, existing);
-#if NET6_0_OR_GREATER
-                    if (this.dictionary.TryRemove(kvp))
-#else
-                    // https://devblogs.microsoft.com/pfxteam/little-known-gems-atomic-conditional-removals-from-concurrentdictionary/
-                    if (((ICollection<KeyValuePair<K, I>>)this.dictionary).Remove(kvp))
-#endif
-                    {
-                        OnRemove(item.Key, kvp.Value, ItemRemovedReason.Removed);
-                        return true;
-                    }
-                }
-
-                // it existed, but we couldn't remove - this means value was replaced afer the TryGetValue (a race)
-            }
-
-            return false;
-        }
-
-        /// <summary>
-        /// Attempts to remove and return the value that has the specified key.
-        /// </summary>
-        /// <param name="key">The key of the element to remove.</param>
-        /// <param name="value">When this method returns, contains the object removed, or the default value of the value type if key does not exist.</param>
-        /// <returns>true if the object was removed successfully; otherwise, false.</returns>
-        public bool TryRemove(K key, out V value)
-        {
-            if (this.dictionary.TryRemove(key, out var item))
-            {
-                OnRemove(key, item, ItemRemovedReason.Removed);
-                value = item.Value;
-                return true;
-            }
-
-            value = default;
-            return false;
-        }
-
-        ///<inheritdoc/>
-        public bool TryRemove(K key)
-        {
-            return TryRemove(key, out _);
-        }
-
-        [MethodImpl(MethodImplOptions.AggressiveInlining)]
-        private void OnRemove(K key, I item, ItemRemovedReason reason)
-        {
-            // Mark as not accessed, it will later be cycled out of the queues because it can never be fetched 
-            // from the dictionary. Note: Hot/Warm/Cold count will reflect the removed item until it is cycled 
-            // from the queue.
-            item.WasAccessed = false;
-            item.WasRemoved = true;
-
-            this.telemetryPolicy.OnItemRemoved(key, item.Value, reason);
-
-            // serialize dispose (common case dispose not thread safe)
-            lock (item)
-            {
-                Disposer<V>.Dispose(item.Value);
-            }
-        }
-
-        ///<inheritdoc/>
-        ///<remarks>Note: Calling this method does not affect LRU order.</remarks>
-        public bool TryUpdate(K key, V value)
-        {
-            if (this.dictionary.TryGetValue(key, out var existing))
-            {
-                lock (existing)
-                {
-                    if (!existing.WasRemoved)
-                    {
-                        V oldValue = existing.Value;
-                        existing.Value = value;
-                        this.itemPolicy.Update(existing);
-// backcompat: remove conditional compile
-#if NETCOREAPP3_0_OR_GREATER
-                        this.telemetryPolicy.OnItemUpdated(existing.Key, oldValue, existing.Value);
-#endif
-                        Disposer<V>.Dispose(oldValue);
-
-                        return true;
-                    }
-                }
-            }
-
-            return false;
-        }
-
-        ///<inheritdoc/>
-        ///<remarks>Note: Updates to existing items do not affect LRU order. Added items are at the top of the LRU.</remarks>
-        public void AddOrUpdate(K key, V value)
-        { 
-            while (true)
-            { 
-                // first, try to update
-                if (this.TryUpdate(key, value))
-                { 
-                    return;
-                }
-
-                // then try add
-                var newItem = this.itemPolicy.CreateItem(key, value);
-
-                if (this.dictionary.TryAdd(key, newItem))
-                {
-                    this.hotQueue.Enqueue(newItem);
-                    Cycle(Interlocked.Increment(ref counter.hot));
-                    return;
-                }
-
-                // if both update and add failed there was a race, try again
-            }
-        }
-
-        ///<inheritdoc/>
-        public void Clear()
-        {
-            this.TrimLiveItems(itemsRemoved: 0, this.Count, ItemRemovedReason.Cleared);
-            Volatile.Write(ref this.isWarm, false);
-        }
-
-        /// <summary>
-        /// Trim the specified number of items from the cache. Removes all discardable items per IItemPolicy.ShouldDiscard(), then 
-        /// itemCount-discarded items in LRU order, if any.
-        /// </summary>
-        /// <param name="itemCount">The number of items to remove.</param>
-        /// <returns>The number of items removed from the cache.</returns>
-        /// <exception cref="ArgumentOutOfRangeException"><paramref name="itemCount"/> is less than 0./</exception>
-        /// <exception cref="ArgumentOutOfRangeException"><paramref name="itemCount"/> is greater than capacity./</exception>
-        /// <remarks>
-        /// Note: Trim affects LRU order. Calling Trim resets the internal accessed status of items.
-        /// </remarks>
-        public void Trim(int itemCount)
-        {
-            int capacity = this.Capacity;
-
-            if (itemCount < 1 || itemCount > capacity)
-                Throw.ArgOutOfRange(nameof(itemCount), "itemCount must be greater than or equal to one, and less than the capacity of the cache.");
-
-            // clamp itemCount to number of items actually in the cache
-            itemCount = Math.Min(itemCount, this.HotCount + this.WarmCount + this.ColdCount);
-
-            // first scan each queue for discardable items and remove them immediately. Note this can remove > itemCount items.
-            int itemsRemoved = this.itemPolicy.CanDiscard() ? TrimAllDiscardedItems() : 0;
-
-            TrimLiveItems(itemsRemoved, itemCount, ItemRemovedReason.Trimmed);
-        }
-
-        private void TrimExpired()
-        {
-            if (this.itemPolicy.CanDiscard())
-            {
-                this.TrimAllDiscardedItems();
-            }
-        }
-
-        /// <summary>
-        /// Trim discarded items from all queues.
-        /// </summary>
-        /// <returns>The number of items removed.</returns>
-        // backcompat: make internal
-        protected int TrimAllDiscardedItems()
-        {
-            int itemsRemoved = 0;
-
-            void RemoveDiscardableItems(ConcurrentQueue<I> q, ref int queueCounter)
-            {
-                int localCount = queueCounter;
-
-                for (int i = 0; i < localCount; i++)
-                {
-                    if (q.TryDequeue(out var item))
-                    {
-                        if (this.itemPolicy.ShouldDiscard(item))
-                        {
-                            Interlocked.Decrement(ref queueCounter);
-                            this.Move(item, ItemDestination.Remove, ItemRemovedReason.Trimmed);
-                            itemsRemoved++;
-                        }
-                        else
-                        {
-                            q.Enqueue(item);
-                        }
-                    }
-                }
-            }
-
-            RemoveDiscardableItems(coldQueue, ref this.counter.cold);
-            RemoveDiscardableItems(warmQueue, ref this.counter.warm);
-            RemoveDiscardableItems(hotQueue, ref this.counter.hot);
-
-            return itemsRemoved;
-        }
-
-        private void TrimLiveItems(int itemsRemoved, int itemCount, ItemRemovedReason reason)
-        {
-            // When items are touched, they are moved to warm by cycling. Therefore, to guarantee 
-            // that we can remove itemCount items, we must cycle (2 * capacity.Warm) + capacity.Hot times.
-            // If clear is called during trimming, it would be possible to get stuck in an infinite
-            // loop here. The warm + hot limit also guards against this case.
-            int trimWarmAttempts = 0;
-            int maxWarmHotAttempts = (this.capacity.Warm * 2) + this.capacity.Hot;
-
-            while (itemsRemoved < itemCount && trimWarmAttempts < maxWarmHotAttempts)
-            {
-                if (Volatile.Read(ref this.counter.cold) > 0)
-                {
-                    if (TryRemoveCold(reason) == (ItemDestination.Remove, 0))
-                    {
-                        itemsRemoved++;
-                        trimWarmAttempts = 0;
-                    }
-
-                    TrimWarmOrHot(reason);
-                }
-                else
-                {
-                    TrimWarmOrHot(reason);
-                    trimWarmAttempts++;
-                }
-            }
-        }
-
-        private void TrimWarmOrHot(ItemRemovedReason reason)
-        {
-            if (Volatile.Read(ref this.counter.warm) > 0)
-            {
-                CycleWarmUnchecked(reason);
-            }
-            else if (Volatile.Read(ref this.counter.hot) > 0)
-            {
-                CycleHotUnchecked(reason);
-            }
-        }
-
-        private void Cycle(int hotCount)
-        {
-            if (isWarm)
-            {
-                (var dest, var count) = CycleHot(hotCount);
-
-<<<<<<< HEAD
-                if (dest == ItemDestination.Warm)
-                {
-                    (dest, count) = CycleWarm(count);
-                }
-                else if (dest == ItemDestination.Cold)
-                {
-                    (dest, count) = CycleCold(count);
-                }
-
-=======
-                int cycles = 0;
-                while (cycles++ < 3 && dest != ItemDestination.Remove)
-                {
-                    if (dest == ItemDestination.Warm)
-                    {
-                        (dest, count) = CycleWarm(count);
-                    }
-                    else if (dest == ItemDestination.Cold)
-                    {
-                        (dest, count) = CycleCold(count);
-                    }
-                }
-                
->>>>>>> 8ac5f563
-                // If nothing was removed yet, constrain the size of warm and cold by discarding the coldest item.
-                if (dest != ItemDestination.Remove)
-                {
-                    if (dest == ItemDestination.Warm && count > this.capacity.Warm)
-                    {
-                        count = LastWarmToCold();
-                    }
-
-                    ConstrainCold(count, ItemRemovedReason.Evicted);
-                }
-            }
-            else
-            {
-                // fill up the warm queue with new items until warm is full.
-                // else during warmup the cache will only use the hot + cold queues until any item is requested twice.
-                CycleDuringWarmup(hotCount);
-            }
-        }
-
-        private void CycleDuringWarmup(int hotCount)
-        {
-            // do nothing until hot is full
-            if (hotCount > this.capacity.Hot)
-            {
-                Interlocked.Decrement(ref this.counter.hot);
-
-                if (this.hotQueue.TryDequeue(out var item))
-                {
-                    int count = this.Move(item, ItemDestination.Warm, ItemRemovedReason.Evicted);
-
-                    // if warm is now full, overflow to cold and mark as warm
-                    if (count > this.capacity.Warm)
-                    {
-                        Volatile.Write(ref this.isWarm, true);
-                        count = LastWarmToCold();
-                        ConstrainCold(count, ItemRemovedReason.Evicted);
-                    }
-                }
-                else
-                {
-                    Interlocked.Increment(ref this.counter.hot);
-                }
-            }
-        }
-
-        private (ItemDestination, int) CycleHot(int hotCount)
-        {
-            if (hotCount > this.capacity.Hot)
-            {
-                return CycleHotUnchecked(ItemRemovedReason.Evicted);
-            }
-
-            return (ItemDestination.Remove, 0);
-        }
-
-        [MethodImpl(MethodImplOptions.AggressiveInlining)]
-        private (ItemDestination, int) CycleHotUnchecked(ItemRemovedReason removedReason)
-        {
-            Interlocked.Decrement(ref this.counter.hot);
-
-            if (this.hotQueue.TryDequeue(out var item))
-            {
-                var where = this.itemPolicy.RouteHot(item);
-                return (where, this.Move(item, where, removedReason));
-            }
-            else
-            {
-                Interlocked.Increment(ref this.counter.hot);
-                return (ItemDestination.Remove, 0);
-            }
-        }
-
-        private (ItemDestination, int) CycleWarm(int count)
-        {
-            if (count > this.capacity.Warm)
-            {
-                return CycleWarmUnchecked(ItemRemovedReason.Evicted);
-            }
-
-            return (ItemDestination.Remove, 0);
-        }
-
-        [MethodImpl(MethodImplOptions.AggressiveInlining)]
-        private (ItemDestination, int) CycleWarmUnchecked(ItemRemovedReason removedReason)
-        {
-            int wc = Interlocked.Decrement(ref this.counter.warm);
-
-            if (this.warmQueue.TryDequeue(out var item))
-            {
-                var where = this.itemPolicy.RouteWarm(item);
-
-                // When the warm queue is full, we allow an overflow of 1 item before redirecting warm items to cold.
-                // This only happens when hit rate is high, in which case we can consider all items relatively equal in
-                // terms of which was least recently used.
-                if (where == ItemDestination.Warm && wc <= this.capacity.Warm)
-                {
-                    return (ItemDestination.Warm, this.Move(item, where, removedReason));
-                }
-                else
-                {
-                    return (ItemDestination.Cold, this.Move(item, ItemDestination.Cold, removedReason));
-                }
-            }
-            else
-            {
-                Interlocked.Increment(ref this.counter.warm);
-                return (ItemDestination.Remove, 0);
-            }
-        }
-
-        private (ItemDestination, int) CycleCold(int count)
-        {
-            if (count > this.capacity.Cold)
-            {
-                return TryRemoveCold(ItemRemovedReason.Evicted);
-            }
-
-            return (ItemDestination.Remove, 0);
-        }
-
-        [MethodImpl(MethodImplOptions.AggressiveInlining)]
-        private (ItemDestination, int) TryRemoveCold(ItemRemovedReason removedReason)
-        {
-            Interlocked.Decrement(ref this.counter.cold);
-
-            if (this.coldQueue.TryDequeue(out var item))
-            {
-                var where = this.itemPolicy.RouteCold(item);
-
-                if (where == ItemDestination.Warm && Volatile.Read(ref this.counter.warm) <= this.capacity.Warm)
-                {
-                    return (ItemDestination.Warm, this.Move(item, where, removedReason));
-                }
-                else
-                {
-                    this.Move(item, ItemDestination.Remove, removedReason);
-                    return (ItemDestination.Remove, 0);
-                }
-            }
-            else
-            {
-                return (ItemDestination.Cold, Interlocked.Increment(ref this.counter.cold));
-            }
-        }
-
-        [MethodImpl(MethodImplOptions.AggressiveInlining)]
-        private int LastWarmToCold()
-        {
-            Interlocked.Decrement(ref this.counter.warm);
-
-            if (this.warmQueue.TryDequeue(out var item))
-            {
-                return this.Move(item, ItemDestination.Cold, ItemRemovedReason.Evicted);
-            }
-            else
-            {
-                Interlocked.Increment(ref this.counter.warm);
-                return 0;
-            }
-        }
-
-        [MethodImpl(MethodImplOptions.AggressiveInlining)]
-        private void ConstrainCold(int coldCount, ItemRemovedReason removedReason)
-        {
-            if (coldCount > this.capacity.Cold && this.coldQueue.TryDequeue(out var item))
-            {
-                Interlocked.Decrement(ref this.counter.cold);
-                this.Move(item, ItemDestination.Remove, removedReason);
-            }
-        }
-
-        [MethodImpl(MethodImplOptions.AggressiveInlining)]
-        private int Move(I item, ItemDestination where, ItemRemovedReason removedReason)
-        {
-            item.WasAccessed = false;
-
-            switch (where)
-            {
-                case ItemDestination.Warm:
-                    this.warmQueue.Enqueue(item);
-                    return Interlocked.Increment(ref this.counter.warm);
-                case ItemDestination.Cold:
-                    this.coldQueue.Enqueue(item);
-                    return Interlocked.Increment(ref this.counter.cold);
-                case ItemDestination.Remove:
-
-                    var kvp = new KeyValuePair<K, I>(item.Key, item);
-
-#if NET6_0_OR_GREATER
-                    if (this.dictionary.TryRemove(kvp))
-#else
-                    // https://devblogs.microsoft.com/pfxteam/little-known-gems-atomic-conditional-removals-from-concurrentdictionary/
-                    if (((ICollection<KeyValuePair<K, I>>)this.dictionary).Remove(kvp))
-#endif
-                    {
-                        OnRemove(item.Key, item, removedReason);
-                    }
-                    break;
-            }
-
-            return 0;
-        }
-
-        /// <summary>Returns an enumerator that iterates through the cache.</summary>
-        /// <returns>An enumerator for the cache.</returns>
-        /// <remarks>
-        /// The enumerator returned from the cache is safe to use concurrently with
-        /// reads and writes, however it does not represent a moment-in-time snapshot.  
-        /// The contents exposed through the enumerator may contain modifications
-        /// made after <see cref="GetEnumerator"/> was called.
-        /// </remarks>
-        IEnumerator IEnumerable.GetEnumerator()
-        {
-            return ((ConcurrentLruCore<K, V, I, P, T>)this).GetEnumerator();
-        }
-
-        private static CachePolicy CreatePolicy(ConcurrentLruCore<K, V, I, P, T> lru)
-        { 
-            var p = new Proxy(lru); 
-            return new CachePolicy(new Optional<IBoundedPolicy>(p), lru.itemPolicy.CanDiscard() ? new Optional<ITimePolicy>(p) : Optional<ITimePolicy>.None()); 
-        }
-
-        // To get JIT optimizations, policies must be structs.
-        // If the structs are returned directly via properties, they will be copied. Since  
-        // telemetryPolicy is a mutable struct, copy is bad. One workaround is to store the 
-        // state within the struct in an object. Since the struct points to the same object
-        // it becomes immutable. However, this object is then somewhere else on the 
-        // heap, which slows down the policies with hit counter logic in benchmarks. Likely
-        // this approach keeps the structs data members in the same CPU cache line as the LRU.
-        // backcompat: remove conditional compile
-#if NETCOREAPP3_0_OR_GREATER
-        [DebuggerDisplay("Hit = {Hits}, Miss = {Misses}, Upd = {Updated}, Evict = {Evicted}")]
-#else
-        [DebuggerDisplay("Hit = {Hits}, Miss = {Misses}, Evict = {Evicted}")]
-#endif
-        private class Proxy : ICacheMetrics, ICacheEvents<K, V>, IBoundedPolicy, ITimePolicy
-        {
-            private readonly ConcurrentLruCore<K, V, I, P, T> lru;
-
-            public Proxy(ConcurrentLruCore<K, V, I, P, T> lru)
-            {
-                this.lru = lru;
-            }
-
-            public double HitRatio => lru.telemetryPolicy.HitRatio;
-
-            public long Total => lru.telemetryPolicy.Total;
-
-            public long Hits => lru.telemetryPolicy.Hits;
-
-            public long Misses => lru.telemetryPolicy.Misses;
-
-            public long Evicted => lru.telemetryPolicy.Evicted;
-
-// backcompat: remove conditional compile
-#if NETCOREAPP3_0_OR_GREATER
-            public long Updated => lru.telemetryPolicy.Updated;
-#endif
-            public int Capacity => lru.Capacity;
-
-            public TimeSpan TimeToLive => lru.itemPolicy.TimeToLive;
-
-            public event EventHandler<ItemRemovedEventArgs<K, V>> ItemRemoved
-            {
-                add { this.lru.telemetryPolicy.ItemRemoved += value; }
-                remove { this.lru.telemetryPolicy.ItemRemoved -= value; }
-            }
-
-// backcompat: remove conditional compile
-#if NETCOREAPP3_0_OR_GREATER
-            public event EventHandler<ItemUpdatedEventArgs<K, V>> ItemUpdated
-            {
-                add { this.lru.telemetryPolicy.ItemUpdated += value; }
-                remove { this.lru.telemetryPolicy.ItemUpdated -= value; }
-            }
-#endif
-            public void Trim(int itemCount)
-            {
-                lru.Trim(itemCount);
-            }
-
-            public void TrimExpired()
-            {
-                lru.TrimExpired();
-            }
-        }
-    }
-}
+﻿using System;
+using System.Collections;
+using System.Collections.Concurrent;
+using System.Collections.Generic;
+using System.Diagnostics;
+using System.Linq;
+using System.Runtime.CompilerServices;
+using System.Threading;
+using System.Threading.Tasks;
+
+namespace BitFaster.Caching.Lru
+{
+    /// <summary>
+    /// A pseudo LRU based on the TU-Q eviction policy. The LRU list is composed of 3 segments: hot, warm and cold. 
+    /// Cost of maintaining segments is amortized across requests. Items are only cycled when capacity is exceeded. 
+    /// Pure read does not cycle items if all segments are within capacity constraints. There are no global locks. 
+    /// On cache miss, a new item is added. Tail items in each segment are dequeued, examined, and are either enqueued 
+    /// or discarded.
+    /// The TU-Q scheme of hot, warm and cold is similar to that used in MemCached (https://memcached.org/blog/modern-lru/)
+    /// and OpenBSD (https://flak.tedunangst.com/post/2Q-buffer-cache-algorithm), but does not use a background thread
+    /// to maintain the internal queues.
+    /// </summary>
+    /// <remarks>
+    /// Each segment has a capacity. When segment capacity is exceeded, items are moved as follows:
+    /// <list type="number">
+    ///   <item><description>New items are added to hot, WasAccessed = false.</description></item>
+    ///   <item><description>When items are accessed, update WasAccessed = true.</description></item>
+    ///   <item><description>When items are moved WasAccessed is set to false.</description></item>
+    ///   <item><description>When hot is full, hot tail is moved to either Warm or Cold depending on WasAccessed.</description></item>
+    ///   <item><description>When warm is full, warm tail is moved to warm head or cold depending on WasAccessed.</description></item>
+    ///   <item><description>When cold is full, cold tail is moved to warm head or removed from dictionary on depending on WasAccessed.</description></item>
+    ///</list>
+    /// </remarks>
+    public class ConcurrentLruCore<K, V, I, P, T> : ICache<K, V>, IAsyncCache<K, V>, IEnumerable<KeyValuePair<K, V>>
+        where I : LruItem<K, V>
+        where P : struct, IItemPolicy<K, V, I>
+        where T : struct, ITelemetryPolicy<K, V>
+    {
+        private readonly ConcurrentDictionary<K, I> dictionary;
+
+        private readonly ConcurrentQueue<I> hotQueue;
+        private readonly ConcurrentQueue<I> warmQueue;
+        private readonly ConcurrentQueue<I> coldQueue;
+
+        // maintain count outside ConcurrentQueue, since ConcurrentQueue.Count holds a global lock
+        private PaddedQueueCount counter;
+
+        private readonly ICapacityPartition capacity;
+
+        private readonly P itemPolicy;
+        private bool isWarm = false;
+
+        /// <summary>
+        /// The telemetry policy.
+        /// </summary>
+        /// <remarks>
+        /// Since T is a struct, making it readonly will force the runtime to make defensive copies
+        /// if mutate methods are called. Therefore, field must be mutable to maintain count.
+        /// </remarks>
+        protected T telemetryPolicy;
+
+        /// <summary>
+        /// Initializes a new instance of the ConcurrentLruCore class with the specified concurrencyLevel, capacity, equality comparer, item policy and telemetry policy.
+        /// </summary>
+        /// <param name="concurrencyLevel">The concurrency level.</param>
+        /// <param name="capacity">The capacity.</param>
+        /// <param name="comparer">The equality comparer.</param>
+        /// <param name="itemPolicy">The item policy.</param>
+        /// <param name="telemetryPolicy">The telemetry policy.</param>
+        /// <exception cref="ArgumentNullException"></exception>
+        public ConcurrentLruCore(
+            int concurrencyLevel,
+            ICapacityPartition capacity,
+            IEqualityComparer<K> comparer,
+            P itemPolicy,
+            T telemetryPolicy)
+        {
+            if (capacity == null)
+                Throw.ArgNull(ExceptionArgument.capacity);
+
+            if (comparer == null)
+                Throw.ArgNull(ExceptionArgument.comparer);
+
+            capacity.Validate();
+            this.capacity = capacity;
+
+            this.hotQueue = new ConcurrentQueue<I>();
+            this.warmQueue = new ConcurrentQueue<I>();
+            this.coldQueue = new ConcurrentQueue<I>();
+
+            int dictionaryCapacity = ConcurrentDictionarySize.Estimate(this.Capacity);
+
+            this.dictionary = new ConcurrentDictionary<K, I>(concurrencyLevel, dictionaryCapacity, comparer);
+            this.itemPolicy = itemPolicy;
+            this.telemetryPolicy = telemetryPolicy;
+            this.telemetryPolicy.SetEventSource(this);
+        }
+
+        // No lock count: https://arbel.net/2013/02/03/best-practices-for-using-concurrentdictionary/
+        ///<inheritdoc/>
+        public int Count => this.dictionary.Skip(0).Count();
+
+        ///<inheritdoc/>
+        public int Capacity => this.capacity.Hot + this.capacity.Warm + this.capacity.Cold;
+
+        ///<inheritdoc/>
+        public Optional<ICacheMetrics> Metrics => new(new Proxy(this));
+
+        ///<inheritdoc/>
+        public Optional<ICacheEvents<K, V>> Events => new(new Proxy(this));
+
+        ///<inheritdoc/>
+        public CachePolicy Policy => CreatePolicy(this);
+
+        /// <summary>
+        /// Gets the number of hot items.
+        /// </summary>
+        public int HotCount => Volatile.Read(ref this.counter.hot);
+
+        /// <summary>
+        /// Gets the number of warm items.
+        /// </summary>
+        public int WarmCount => Volatile.Read(ref this.counter.warm);
+
+        /// <summary>
+        /// Gets the number of cold items.
+        /// </summary>
+        public int ColdCount => Volatile.Read(ref this.counter.cold);
+
+        /// <summary>
+        /// Gets a collection containing the keys in the cache.
+        /// </summary>
+        public ICollection<K> Keys => this.dictionary.Keys;
+
+        /// <summary>Returns an enumerator that iterates through the cache.</summary>
+        /// <returns>An enumerator for the cache.</returns>
+        /// <remarks>
+        /// The enumerator returned from the cache is safe to use concurrently with
+        /// reads and writes, however it does not represent a moment-in-time snapshot.  
+        /// The contents exposed through the enumerator may contain modifications
+        /// made after <see cref="GetEnumerator"/> was called.
+        /// </remarks>
+        public IEnumerator<KeyValuePair<K, V>> GetEnumerator()
+        {
+            foreach (var kvp in this.dictionary)
+            {
+                yield return new KeyValuePair<K, V>(kvp.Key, kvp.Value.Value);
+            }
+        }
+
+        ///<inheritdoc/>
+        public bool TryGet(K key, out V value)
+        {
+            if (dictionary.TryGetValue(key, out var item))
+            {
+                return GetOrDiscard(item, out value);
+            }
+
+            value = default;
+            this.telemetryPolicy.IncrementMiss();
+            return false;
+        }
+
+        // AggressiveInlining forces the JIT to inline policy.ShouldDiscard(). For LRU policy 
+        // the first branch is completely eliminated due to JIT time constant propogation.
+        [MethodImpl(MethodImplOptions.AggressiveInlining)]
+        private bool GetOrDiscard(I item, out V value)
+        {
+            if (this.itemPolicy.ShouldDiscard(item))
+            {
+                this.Move(item, ItemDestination.Remove, ItemRemovedReason.Evicted);
+                this.telemetryPolicy.IncrementMiss();
+                value = default;
+                return false;
+            }
+
+            value = item.Value;
+            this.itemPolicy.Touch(item);
+            this.telemetryPolicy.IncrementHit();
+            return true;
+        }
+
+        private bool TryAdd(K key, V value)
+        {
+            var newItem = this.itemPolicy.CreateItem(key, value);
+
+            if (this.dictionary.TryAdd(key, newItem))
+            {
+                this.hotQueue.Enqueue(newItem);
+                Cycle(Interlocked.Increment(ref counter.hot));
+                return true;
+            }
+
+            Disposer<V>.Dispose(newItem.Value);
+            return false;
+        }
+
+        ///<inheritdoc/>
+        public V GetOrAdd(K key, Func<K, V> valueFactory)
+        {
+            while (true)
+            {        
+                if (this.TryGet(key, out var value))
+                {
+                    return value;
+                }
+
+                // The value factory may be called concurrently for the same key, but the first write to the dictionary wins.
+                value = valueFactory(key);
+
+                if (TryAdd(key, value))
+                {
+                    return value;
+                }
+            }
+        }
+
+        /// <summary>
+        /// Adds a key/value pair to the cache if the key does not already exist. Returns the new value, or the 
+        /// existing value if the key already exists.
+        /// </summary>
+        /// <typeparam name="TArg">The type of an argument to pass into valueFactory.</typeparam>
+        /// <param name="key">The key of the element to add.</param>
+        /// <param name="valueFactory">The factory function used to generate a value for the key.</param>
+        /// <param name="factoryArgument">An argument value to pass into valueFactory.</param>
+        /// <returns>The value for the key. This will be either the existing value for the key if the key is already 
+        /// in the cache, or the new value if the key was not in the cache.</returns>
+        public V GetOrAdd<TArg>(K key, Func<K, TArg, V> valueFactory, TArg factoryArgument)
+        {
+            while (true)
+            {
+                if (this.TryGet(key, out var value))
+                {
+                    return value;
+                }
+
+                // The value factory may be called concurrently for the same key, but the first write to the dictionary wins.
+                value = valueFactory(key, factoryArgument);
+
+                if (TryAdd(key, value))
+                {
+                    return value;
+                }
+            }
+        }
+
+        ///<inheritdoc/>
+        public async ValueTask<V> GetOrAddAsync(K key, Func<K, Task<V>> valueFactory)
+        {
+            while (true)
+            {
+                if (this.TryGet(key, out var value))
+                {
+                    return value;
+                }
+
+                // The value factory may be called concurrently for the same key, but the first write to the dictionary wins.
+                // This is identical logic in ConcurrentDictionary.GetOrAdd method.
+                value = await valueFactory(key).ConfigureAwait(false);
+
+                if (TryAdd(key, value))
+                {
+                    return value;
+                }
+            }
+        }
+
+        /// <summary>
+        /// Adds a key/value pair to the cache if the key does not already exist. Returns the new value, or the 
+        /// existing value if the key already exists.
+        /// </summary>
+        /// <typeparam name="TArg">The type of an argument to pass into valueFactory.</typeparam>
+        /// <param name="key">The key of the element to add.</param>
+        /// <param name="valueFactory">The factory function used to asynchronously generate a value for the key.</param>
+        /// <param name="factoryArgument">An argument value to pass into valueFactory.</param>
+        /// <returns>A task that represents the asynchronous GetOrAdd operation.</returns>
+        public async ValueTask<V> GetOrAddAsync<TArg>(K key, Func<K, TArg, Task<V>> valueFactory, TArg factoryArgument)
+        {
+            while (true)
+            {
+                if (this.TryGet(key, out var value))
+                {
+                    return value;
+                }
+
+                // The value factory may be called concurrently for the same key, but the first write to the dictionary wins.
+                value = await valueFactory(key, factoryArgument).ConfigureAwait(false);
+
+                if (TryAdd(key, value))
+                {
+                    return value;
+                }
+            }
+        }
+
+        /// <summary>
+        /// Attempts to remove the specified key value pair.
+        /// </summary>
+        /// <param name="item">The item to remove.</param>
+        /// <returns>true if the item was removed successfully; otherwise, false.</returns>
+        public bool TryRemove(KeyValuePair<K, V> item)
+        {
+            if (this.dictionary.TryGetValue(item.Key, out var existing))
+            {
+                if (EqualityComparer<V>.Default.Equals(existing.Value, item.Value))
+                {
+                    var kvp = new KeyValuePair<K, I>(item.Key, existing);
+#if NET6_0_OR_GREATER
+                    if (this.dictionary.TryRemove(kvp))
+#else
+                    // https://devblogs.microsoft.com/pfxteam/little-known-gems-atomic-conditional-removals-from-concurrentdictionary/
+                    if (((ICollection<KeyValuePair<K, I>>)this.dictionary).Remove(kvp))
+#endif
+                    {
+                        OnRemove(item.Key, kvp.Value, ItemRemovedReason.Removed);
+                        return true;
+                    }
+                }
+
+                // it existed, but we couldn't remove - this means value was replaced afer the TryGetValue (a race)
+            }
+
+            return false;
+        }
+
+        /// <summary>
+        /// Attempts to remove and return the value that has the specified key.
+        /// </summary>
+        /// <param name="key">The key of the element to remove.</param>
+        /// <param name="value">When this method returns, contains the object removed, or the default value of the value type if key does not exist.</param>
+        /// <returns>true if the object was removed successfully; otherwise, false.</returns>
+        public bool TryRemove(K key, out V value)
+        {
+            if (this.dictionary.TryRemove(key, out var item))
+            {
+                OnRemove(key, item, ItemRemovedReason.Removed);
+                value = item.Value;
+                return true;
+            }
+
+            value = default;
+            return false;
+        }
+
+        ///<inheritdoc/>
+        public bool TryRemove(K key)
+        {
+            return TryRemove(key, out _);
+        }
+
+        [MethodImpl(MethodImplOptions.AggressiveInlining)]
+        private void OnRemove(K key, I item, ItemRemovedReason reason)
+        {
+            // Mark as not accessed, it will later be cycled out of the queues because it can never be fetched 
+            // from the dictionary. Note: Hot/Warm/Cold count will reflect the removed item until it is cycled 
+            // from the queue.
+            item.WasAccessed = false;
+            item.WasRemoved = true;
+
+            this.telemetryPolicy.OnItemRemoved(key, item.Value, reason);
+
+            // serialize dispose (common case dispose not thread safe)
+            lock (item)
+            {
+                Disposer<V>.Dispose(item.Value);
+            }
+        }
+
+        ///<inheritdoc/>
+        ///<remarks>Note: Calling this method does not affect LRU order.</remarks>
+        public bool TryUpdate(K key, V value)
+        {
+            if (this.dictionary.TryGetValue(key, out var existing))
+            {
+                lock (existing)
+                {
+                    if (!existing.WasRemoved)
+                    {
+                        V oldValue = existing.Value;
+                        existing.Value = value;
+                        this.itemPolicy.Update(existing);
+// backcompat: remove conditional compile
+#if NETCOREAPP3_0_OR_GREATER
+                        this.telemetryPolicy.OnItemUpdated(existing.Key, oldValue, existing.Value);
+#endif
+                        Disposer<V>.Dispose(oldValue);
+
+                        return true;
+                    }
+                }
+            }
+
+            return false;
+        }
+
+        ///<inheritdoc/>
+        ///<remarks>Note: Updates to existing items do not affect LRU order. Added items are at the top of the LRU.</remarks>
+        public void AddOrUpdate(K key, V value)
+        { 
+            while (true)
+            { 
+                // first, try to update
+                if (this.TryUpdate(key, value))
+                { 
+                    return;
+                }
+
+                // then try add
+                var newItem = this.itemPolicy.CreateItem(key, value);
+
+                if (this.dictionary.TryAdd(key, newItem))
+                {
+                    this.hotQueue.Enqueue(newItem);
+                    Cycle(Interlocked.Increment(ref counter.hot));
+                    return;
+                }
+
+                // if both update and add failed there was a race, try again
+            }
+        }
+
+        ///<inheritdoc/>
+        public void Clear()
+        {
+            this.TrimLiveItems(itemsRemoved: 0, this.Count, ItemRemovedReason.Cleared);
+            Volatile.Write(ref this.isWarm, false);
+        }
+
+        /// <summary>
+        /// Trim the specified number of items from the cache. Removes all discardable items per IItemPolicy.ShouldDiscard(), then 
+        /// itemCount-discarded items in LRU order, if any.
+        /// </summary>
+        /// <param name="itemCount">The number of items to remove.</param>
+        /// <returns>The number of items removed from the cache.</returns>
+        /// <exception cref="ArgumentOutOfRangeException"><paramref name="itemCount"/> is less than 0./</exception>
+        /// <exception cref="ArgumentOutOfRangeException"><paramref name="itemCount"/> is greater than capacity./</exception>
+        /// <remarks>
+        /// Note: Trim affects LRU order. Calling Trim resets the internal accessed status of items.
+        /// </remarks>
+        public void Trim(int itemCount)
+        {
+            int capacity = this.Capacity;
+
+            if (itemCount < 1 || itemCount > capacity)
+                Throw.ArgOutOfRange(nameof(itemCount), "itemCount must be greater than or equal to one, and less than the capacity of the cache.");
+
+            // clamp itemCount to number of items actually in the cache
+            itemCount = Math.Min(itemCount, this.HotCount + this.WarmCount + this.ColdCount);
+
+            // first scan each queue for discardable items and remove them immediately. Note this can remove > itemCount items.
+            int itemsRemoved = this.itemPolicy.CanDiscard() ? TrimAllDiscardedItems() : 0;
+
+            TrimLiveItems(itemsRemoved, itemCount, ItemRemovedReason.Trimmed);
+        }
+
+        private void TrimExpired()
+        {
+            if (this.itemPolicy.CanDiscard())
+            {
+                this.TrimAllDiscardedItems();
+            }
+        }
+
+        /// <summary>
+        /// Trim discarded items from all queues.
+        /// </summary>
+        /// <returns>The number of items removed.</returns>
+        // backcompat: make internal
+        protected int TrimAllDiscardedItems()
+        {
+            int itemsRemoved = 0;
+
+            void RemoveDiscardableItems(ConcurrentQueue<I> q, ref int queueCounter)
+            {
+                int localCount = queueCounter;
+
+                for (int i = 0; i < localCount; i++)
+                {
+                    if (q.TryDequeue(out var item))
+                    {
+                        if (this.itemPolicy.ShouldDiscard(item))
+                        {
+                            Interlocked.Decrement(ref queueCounter);
+                            this.Move(item, ItemDestination.Remove, ItemRemovedReason.Trimmed);
+                            itemsRemoved++;
+                        }
+                        else
+                        {
+                            q.Enqueue(item);
+                        }
+                    }
+                }
+            }
+
+            RemoveDiscardableItems(coldQueue, ref this.counter.cold);
+            RemoveDiscardableItems(warmQueue, ref this.counter.warm);
+            RemoveDiscardableItems(hotQueue, ref this.counter.hot);
+
+            return itemsRemoved;
+        }
+
+        private void TrimLiveItems(int itemsRemoved, int itemCount, ItemRemovedReason reason)
+        {
+            // When items are touched, they are moved to warm by cycling. Therefore, to guarantee 
+            // that we can remove itemCount items, we must cycle (2 * capacity.Warm) + capacity.Hot times.
+            // If clear is called during trimming, it would be possible to get stuck in an infinite
+            // loop here. The warm + hot limit also guards against this case.
+            int trimWarmAttempts = 0;
+            int maxWarmHotAttempts = (this.capacity.Warm * 2) + this.capacity.Hot;
+
+            while (itemsRemoved < itemCount && trimWarmAttempts < maxWarmHotAttempts)
+            {
+                if (Volatile.Read(ref this.counter.cold) > 0)
+                {
+                    if (TryRemoveCold(reason) == (ItemDestination.Remove, 0))
+                    {
+                        itemsRemoved++;
+                        trimWarmAttempts = 0;
+                    }
+
+                    TrimWarmOrHot(reason);
+                }
+                else
+                {
+                    TrimWarmOrHot(reason);
+                    trimWarmAttempts++;
+                }
+            }
+        }
+
+        private void TrimWarmOrHot(ItemRemovedReason reason)
+        {
+            if (Volatile.Read(ref this.counter.warm) > 0)
+            {
+                CycleWarmUnchecked(reason);
+            }
+            else if (Volatile.Read(ref this.counter.hot) > 0)
+            {
+                CycleHotUnchecked(reason);
+            }
+        }
+
+        private void Cycle(int hotCount)
+        {
+            if (isWarm)
+            {
+                (var dest, var count) = CycleHot(hotCount);
+
+                int cycles = 0;
+                while (cycles++ < 3 && dest != ItemDestination.Remove)
+                {
+                    if (dest == ItemDestination.Warm)
+                    {
+                        (dest, count) = CycleWarm(count);
+                    }
+                    else if (dest == ItemDestination.Cold)
+                    {
+                        (dest, count) = CycleCold(count);
+                    }
+                }
+                
+                // If nothing was removed yet, constrain the size of warm and cold by discarding the coldest item.
+                if (dest != ItemDestination.Remove)
+                {
+                    if (dest == ItemDestination.Warm && count > this.capacity.Warm)
+                    {
+                        count = LastWarmToCold();
+                    }
+
+                    ConstrainCold(count, ItemRemovedReason.Evicted);
+                }
+            }
+            else
+            {
+                // fill up the warm queue with new items until warm is full.
+                // else during warmup the cache will only use the hot + cold queues until any item is requested twice.
+                CycleDuringWarmup(hotCount);
+            }
+        }
+
+        private void CycleDuringWarmup(int hotCount)
+        {
+            // do nothing until hot is full
+            if (hotCount > this.capacity.Hot)
+            {
+                Interlocked.Decrement(ref this.counter.hot);
+
+                if (this.hotQueue.TryDequeue(out var item))
+                {
+                    int count = this.Move(item, ItemDestination.Warm, ItemRemovedReason.Evicted);
+
+                    // if warm is now full, overflow to cold and mark as warm
+                    if (count > this.capacity.Warm)
+                    {
+                        Volatile.Write(ref this.isWarm, true);
+                        count = LastWarmToCold();
+                        ConstrainCold(count, ItemRemovedReason.Evicted);
+                    }
+                }
+                else
+                {
+                    Interlocked.Increment(ref this.counter.hot);
+                }
+            }
+        }
+
+        private (ItemDestination, int) CycleHot(int hotCount)
+        {
+            if (hotCount > this.capacity.Hot)
+            {
+                return CycleHotUnchecked(ItemRemovedReason.Evicted);
+            }
+
+            return (ItemDestination.Remove, 0);
+        }
+
+        [MethodImpl(MethodImplOptions.AggressiveInlining)]
+        private (ItemDestination, int) CycleHotUnchecked(ItemRemovedReason removedReason)
+        {
+            Interlocked.Decrement(ref this.counter.hot);
+
+            if (this.hotQueue.TryDequeue(out var item))
+            {
+                var where = this.itemPolicy.RouteHot(item);
+                return (where, this.Move(item, where, removedReason));
+            }
+            else
+            {
+                Interlocked.Increment(ref this.counter.hot);
+                return (ItemDestination.Remove, 0);
+            }
+        }
+
+        private (ItemDestination, int) CycleWarm(int count)
+        {
+            if (count > this.capacity.Warm)
+            {
+                return CycleWarmUnchecked(ItemRemovedReason.Evicted);
+            }
+
+            return (ItemDestination.Remove, 0);
+        }
+
+        [MethodImpl(MethodImplOptions.AggressiveInlining)]
+        private (ItemDestination, int) CycleWarmUnchecked(ItemRemovedReason removedReason)
+        {
+            int wc = Interlocked.Decrement(ref this.counter.warm);
+
+            if (this.warmQueue.TryDequeue(out var item))
+            {
+                var where = this.itemPolicy.RouteWarm(item);
+
+                // When the warm queue is full, we allow an overflow of 1 item before redirecting warm items to cold.
+                // This only happens when hit rate is high, in which case we can consider all items relatively equal in
+                // terms of which was least recently used.
+                if (where == ItemDestination.Warm && wc <= this.capacity.Warm)
+                {
+                    return (ItemDestination.Warm, this.Move(item, where, removedReason));
+                }
+                else
+                {
+                    return (ItemDestination.Cold, this.Move(item, ItemDestination.Cold, removedReason));
+                }
+            }
+            else
+            {
+                Interlocked.Increment(ref this.counter.warm);
+                return (ItemDestination.Remove, 0);
+            }
+        }
+
+        private (ItemDestination, int) CycleCold(int count)
+        {
+            if (count > this.capacity.Cold)
+            {
+                return TryRemoveCold(ItemRemovedReason.Evicted);
+            }
+
+            return (ItemDestination.Remove, 0);
+        }
+
+        [MethodImpl(MethodImplOptions.AggressiveInlining)]
+        private (ItemDestination, int) TryRemoveCold(ItemRemovedReason removedReason)
+        {
+            Interlocked.Decrement(ref this.counter.cold);
+
+            if (this.coldQueue.TryDequeue(out var item))
+            {
+                var where = this.itemPolicy.RouteCold(item);
+
+                if (where == ItemDestination.Warm && Volatile.Read(ref this.counter.warm) <= this.capacity.Warm)
+                {
+                    return (ItemDestination.Warm, this.Move(item, where, removedReason));
+                }
+                else
+                {
+                    this.Move(item, ItemDestination.Remove, removedReason);
+                    return (ItemDestination.Remove, 0);
+                }
+            }
+            else
+            {
+                return (ItemDestination.Cold, Interlocked.Increment(ref this.counter.cold));
+            }
+        }
+
+        [MethodImpl(MethodImplOptions.AggressiveInlining)]
+        private int LastWarmToCold()
+        {
+            Interlocked.Decrement(ref this.counter.warm);
+
+            if (this.warmQueue.TryDequeue(out var item))
+            {
+                return this.Move(item, ItemDestination.Cold, ItemRemovedReason.Evicted);
+            }
+            else
+            {
+                Interlocked.Increment(ref this.counter.warm);
+                return 0;
+            }
+        }
+
+        [MethodImpl(MethodImplOptions.AggressiveInlining)]
+        private void ConstrainCold(int coldCount, ItemRemovedReason removedReason)
+        {
+            if (coldCount > this.capacity.Cold && this.coldQueue.TryDequeue(out var item))
+            {
+                Interlocked.Decrement(ref this.counter.cold);
+                this.Move(item, ItemDestination.Remove, removedReason);
+            }
+        }
+
+        [MethodImpl(MethodImplOptions.AggressiveInlining)]
+        private int Move(I item, ItemDestination where, ItemRemovedReason removedReason)
+        {
+            item.WasAccessed = false;
+
+            switch (where)
+            {
+                case ItemDestination.Warm:
+                    this.warmQueue.Enqueue(item);
+                    return Interlocked.Increment(ref this.counter.warm);
+                case ItemDestination.Cold:
+                    this.coldQueue.Enqueue(item);
+                    return Interlocked.Increment(ref this.counter.cold);
+                case ItemDestination.Remove:
+
+                    var kvp = new KeyValuePair<K, I>(item.Key, item);
+
+#if NET6_0_OR_GREATER
+                    if (this.dictionary.TryRemove(kvp))
+#else
+                    // https://devblogs.microsoft.com/pfxteam/little-known-gems-atomic-conditional-removals-from-concurrentdictionary/
+                    if (((ICollection<KeyValuePair<K, I>>)this.dictionary).Remove(kvp))
+#endif
+                    {
+                        OnRemove(item.Key, item, removedReason);
+                    }
+                    break;
+            }
+
+            return 0;
+        }
+
+        /// <summary>Returns an enumerator that iterates through the cache.</summary>
+        /// <returns>An enumerator for the cache.</returns>
+        /// <remarks>
+        /// The enumerator returned from the cache is safe to use concurrently with
+        /// reads and writes, however it does not represent a moment-in-time snapshot.  
+        /// The contents exposed through the enumerator may contain modifications
+        /// made after <see cref="GetEnumerator"/> was called.
+        /// </remarks>
+        IEnumerator IEnumerable.GetEnumerator()
+        {
+            return ((ConcurrentLruCore<K, V, I, P, T>)this).GetEnumerator();
+        }
+
+        private static CachePolicy CreatePolicy(ConcurrentLruCore<K, V, I, P, T> lru)
+        { 
+            var p = new Proxy(lru); 
+            return new CachePolicy(new Optional<IBoundedPolicy>(p), lru.itemPolicy.CanDiscard() ? new Optional<ITimePolicy>(p) : Optional<ITimePolicy>.None()); 
+        }
+
+        // To get JIT optimizations, policies must be structs.
+        // If the structs are returned directly via properties, they will be copied. Since  
+        // telemetryPolicy is a mutable struct, copy is bad. One workaround is to store the 
+        // state within the struct in an object. Since the struct points to the same object
+        // it becomes immutable. However, this object is then somewhere else on the 
+        // heap, which slows down the policies with hit counter logic in benchmarks. Likely
+        // this approach keeps the structs data members in the same CPU cache line as the LRU.
+        // backcompat: remove conditional compile
+#if NETCOREAPP3_0_OR_GREATER
+        [DebuggerDisplay("Hit = {Hits}, Miss = {Misses}, Upd = {Updated}, Evict = {Evicted}")]
+#else
+        [DebuggerDisplay("Hit = {Hits}, Miss = {Misses}, Evict = {Evicted}")]
+#endif
+        private class Proxy : ICacheMetrics, ICacheEvents<K, V>, IBoundedPolicy, ITimePolicy
+        {
+            private readonly ConcurrentLruCore<K, V, I, P, T> lru;
+
+            public Proxy(ConcurrentLruCore<K, V, I, P, T> lru)
+            {
+                this.lru = lru;
+            }
+
+            public double HitRatio => lru.telemetryPolicy.HitRatio;
+
+            public long Total => lru.telemetryPolicy.Total;
+
+            public long Hits => lru.telemetryPolicy.Hits;
+
+            public long Misses => lru.telemetryPolicy.Misses;
+
+            public long Evicted => lru.telemetryPolicy.Evicted;
+
+// backcompat: remove conditional compile
+#if NETCOREAPP3_0_OR_GREATER
+            public long Updated => lru.telemetryPolicy.Updated;
+#endif
+            public int Capacity => lru.Capacity;
+
+            public TimeSpan TimeToLive => lru.itemPolicy.TimeToLive;
+
+            public event EventHandler<ItemRemovedEventArgs<K, V>> ItemRemoved
+            {
+                add { this.lru.telemetryPolicy.ItemRemoved += value; }
+                remove { this.lru.telemetryPolicy.ItemRemoved -= value; }
+            }
+
+// backcompat: remove conditional compile
+#if NETCOREAPP3_0_OR_GREATER
+            public event EventHandler<ItemUpdatedEventArgs<K, V>> ItemUpdated
+            {
+                add { this.lru.telemetryPolicy.ItemUpdated += value; }
+                remove { this.lru.telemetryPolicy.ItemUpdated -= value; }
+            }
+#endif
+            public void Trim(int itemCount)
+            {
+                lru.Trim(itemCount);
+            }
+
+            public void TrimExpired()
+            {
+                lru.TrimExpired();
+            }
+        }
+    }
+}