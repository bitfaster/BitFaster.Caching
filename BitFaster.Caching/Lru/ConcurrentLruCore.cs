<<<<<<< HEAD
﻿using System;
using System.Collections;
using System.Collections.Concurrent;
using System.Collections.Generic;
using System.Linq;
using System.Runtime.CompilerServices;
using System.Text;
using System.Threading;
using System.Threading.Tasks;

namespace BitFaster.Caching.Lru
{
    /// <summary>
    /// Pseudo LRU implementation where LRU list is composed of 3 segments: hot, warm and cold. Cost of maintaining
    /// segments is amortized across requests. Items are only cycled when capacity is exceeded. Pure read does
    /// not cycle items if all segments are within capacity constraints.
    /// There are no global locks. On cache miss, a new item is added. Tail items in each segment are dequeued,
    /// examined, and are either enqueued or discarded.
    /// This scheme of hot, warm and cold is based on the implementation used in MemCached described online here:
    /// https://memcached.org/blog/modern-lru/
    /// </summary>
    /// <remarks>
    /// Each segment has a capacity. When segment capacity is exceeded, items are moved as follows:
    /// 1. New items are added to hot, WasAccessed = false
    /// 2. When items are accessed, update WasAccessed = true
    /// 3. When items are moved WasAccessed is set to false.
    /// 4. When hot is full, hot tail is moved to either Warm or Cold depending on WasAccessed. 
    /// 5. When warm is full, warm tail is moved to warm head or cold depending on WasAccessed.
    /// 6. When cold is full, cold tail is moved to warm head or removed from dictionary on depending on WasAccessed.
    /// </remarks>
    public class ConcurrentLruCore<K, V, I, P, T> : ICache<K, V>, IAsyncCache<K, V>, IBoundedPolicy, ITimePolicy, IEnumerable<KeyValuePair<K, V>>
        where I : LruItem<K, V>
        where P : struct, IItemPolicy<K, V, I>
        where T : struct, ITelemetryPolicy<K, V>
    {
        private readonly ConcurrentDictionary<K, I> dictionary;

        private readonly ConcurrentQueue<I> hotQueue;
        private readonly ConcurrentQueue<I> warmQueue;
        private readonly ConcurrentQueue<I> coldQueue;

        // maintain count outside ConcurrentQueue, since ConcurrentQueue.Count holds a global lock
        private int hotCount;
        private int warmCount;
        private int coldCount;

        private readonly ICapacityPartition capacity;

        private readonly P itemPolicy;
        private bool isWarm = false;

        // Since T is a struct, making it readonly will force the runtime to make defensive copies
        // if mutate methods are called. Therefore, field must be mutable to maintain count.
        protected T telemetryPolicy;

        private readonly CachePolicy policy;

        public ConcurrentLruCore(
            int concurrencyLevel,
            ICapacityPartition capacity,
            IEqualityComparer<K> comparer,
            P itemPolicy,
            T telemetryPolicy)
        {
            if (capacity == null)
            {
                throw new ArgumentNullException(nameof(capacity));
            }

            if (comparer == null)
            {
                throw new ArgumentNullException(nameof(comparer));
            }

            capacity.Validate();
            this.capacity = capacity;

            this.hotQueue = new ConcurrentQueue<I>();
            this.warmQueue = new ConcurrentQueue<I>();
            this.coldQueue = new ConcurrentQueue<I>();

            int dictionaryCapacity = this.Capacity + 1;

            this.dictionary = new ConcurrentDictionary<K, I>(concurrencyLevel, dictionaryCapacity, comparer);
            this.itemPolicy = itemPolicy;
            this.telemetryPolicy = telemetryPolicy;
            this.telemetryPolicy.SetEventSource(this);

            this.policy = new CachePolicy(new Optional<IBoundedPolicy>(this), new Optional<ITimePolicy>(this));
        }

        // No lock count: https://arbel.net/2013/02/03/best-practices-for-using-concurrentdictionary/
        ///<inheritdoc/>
        public int Count => this.dictionary.Skip(0).Count();

        ///<inheritdoc/>
        public int Capacity => this.capacity.Hot + this.capacity.Warm + this.capacity.Cold;

        ///<inheritdoc/>
        public Optional<ICacheMetrics> Metrics => new Optional<ICacheMetrics>(new Proxy(this));

        ///<inheritdoc/>
        public Optional<ICacheEvents<K, V>> Events => new Optional<ICacheEvents<K, V>>(new Proxy(this));

        public int HotCount => this.hotCount;

        public int WarmCount => this.warmCount;

        public int ColdCount => this.coldCount;

        /// <summary>
        /// Gets a collection containing the keys in the cache.
        /// </summary>
        public ICollection<K> Keys => this.dictionary.Keys;

        public CachePolicy Policy => this.policy;

        public bool CanExpire => this.itemPolicy.CanDiscard();

        public TimeSpan TimeToLive => this.itemPolicy.TimeToLive;

        /// <summary>Returns an enumerator that iterates through the cache.</summary>
        /// <returns>An enumerator for the cache.</returns>
        /// <remarks>
        /// The enumerator returned from the cache is safe to use concurrently with
        /// reads and writes, however it does not represent a moment-in-time snapshot.  
        /// The contents exposed through the enumerator may contain modifications
        /// made after <see cref="GetEnumerator"/> was called.
        /// </remarks>
        public IEnumerator<KeyValuePair<K, V>> GetEnumerator()
        {
            foreach (var kvp in this.dictionary)
            {
                yield return new KeyValuePair<K, V>(kvp.Key, kvp.Value.Value);
            }
        }

        ///<inheritdoc/>
        public bool TryGet(K key, out V value)
        {
            if (dictionary.TryGetValue(key, out var item))
            {
                return GetOrDiscard(item, out value);
            }

            value = default;
            this.telemetryPolicy.IncrementMiss();
            return false;
        }

        // AggressiveInlining forces the JIT to inline policy.ShouldDiscard(). For LRU policy 
        // the first branch is completely eliminated due to JIT time constant propogation.
        [MethodImpl(MethodImplOptions.AggressiveInlining)]
        private bool GetOrDiscard(I item, out V value)
        {
            if (this.itemPolicy.ShouldDiscard(item))
            {
                this.Move(item, ItemDestination.Remove, ItemRemovedReason.Evicted);
                this.telemetryPolicy.IncrementMiss();
                value = default;
                return false;
            }

            value = item.Value;
            this.itemPolicy.Touch(item);
            this.telemetryPolicy.IncrementHit();
            return true;
        }

        ///<inheritdoc/>
        public V GetOrAdd(K key, Func<K, V> valueFactory)
        {
            while (true)
            {        
                if (this.TryGet(key, out var value))
                {
                    return value;
                }

                // The value factory may be called concurrently for the same key, but the first write to the dictionary wins.
                // This is identical logic in ConcurrentDictionary.GetOrAdd method.
                var newItem = this.itemPolicy.CreateItem(key, valueFactory(key));

                if (this.dictionary.TryAdd(key, newItem))
                {
                    this.hotQueue.Enqueue(newItem);
                    Interlocked.Increment(ref hotCount);
                    Cycle();
                    return newItem.Value;
                }

                Disposer<V>.Dispose(newItem.Value);
            }
        }

        ///<inheritdoc/>
        public async ValueTask<V> GetOrAddAsync(K key, Func<K, Task<V>> valueFactory)
        {
            while (true)
            {
                if (this.TryGet(key, out var value))
                {
                    return value;
                }

                // The value factory may be called concurrently for the same key, but the first write to the dictionary wins.
                // This is identical logic in ConcurrentDictionary.GetOrAdd method.
                var newItem = this.itemPolicy.CreateItem(key, await valueFactory(key).ConfigureAwait(false));

                if (this.dictionary.TryAdd(key, newItem))
                {
                    this.hotQueue.Enqueue(newItem);
                    Interlocked.Increment(ref hotCount);
                    Cycle();
                    return newItem.Value;
                }

                Disposer<V>.Dispose(newItem.Value);
            }
        }

        ///<inheritdoc/>
        public bool TryRemove(K key)
        {
            while (true)
            { 
                if (this.dictionary.TryGetValue(key, out var existing))
                {
                    var kvp = new KeyValuePair<K, I>(key, existing);

                    // hidden atomic remove
                    // https://devblogs.microsoft.com/pfxteam/little-known-gems-atomic-conditional-removals-from-concurrentdictionary/
                    if (((ICollection<KeyValuePair<K, I>>)this.dictionary).Remove(kvp))
                    {
                        // Mark as not accessed, it will later be cycled out of the queues because it can never be fetched 
                        // from the dictionary. Note: Hot/Warm/Cold count will reflect the removed item until it is cycled 
                        // from the queue.
                        existing.WasAccessed = false;
                        existing.WasRemoved = true;

                        this.telemetryPolicy.OnItemRemoved(existing.Key, existing.Value, ItemRemovedReason.Removed);

                        // serialize dispose (common case dispose not thread safe)
                        lock (existing)
                        {
                            Disposer<V>.Dispose(existing.Value);
                        }

                        return true;
                    }

                    // it existed, but we couldn't remove - this means value was replaced afer the TryGetValue (a race), try again
                }
                else
                { 
                    return false;
                }
            }
        }

        ///<inheritdoc/>
        ///<remarks>Note: Calling this method does not affect LRU order.</remarks>
        public bool TryUpdate(K key, V value)
        {
            if (this.dictionary.TryGetValue(key, out var existing))
            {
                lock (existing)
                {
                    if (!existing.WasRemoved)
                    {
                        V oldValue = existing.Value;
                        existing.Value = value;
                        this.itemPolicy.Update(existing);
                        Disposer<V>.Dispose(oldValue);

                        return true;
                    }
                }
            }

            return false;
        }

        ///<inheritdoc/>
        ///<remarks>Note: Updates to existing items do not affect LRU order. Added items are at the top of the LRU.</remarks>
        public void AddOrUpdate(K key, V value)
        { 
            while (true)
            { 
                // first, try to update
                if (this.TryUpdate(key, value))
                { 
                    return;
                }

                // then try add
                var newItem = this.itemPolicy.CreateItem(key, value);

                if (this.dictionary.TryAdd(key, newItem))
                {
                    this.hotQueue.Enqueue(newItem);
                    Interlocked.Increment(ref hotCount);
                    Cycle();
                    return;
                }

                // if both update and add failed there was a race, try again
            }
        }

        ///<inheritdoc/>
        public void Clear()
        {
            int count = this.Count();

            for (int i = 0; i < count; i++)
            {
                CycleHotUnchecked(ItemRemovedReason.Cleared);
                CycleWarmUnchecked(ItemRemovedReason.Cleared);
                TryRemoveCold(ItemRemovedReason.Cleared);
            }
        }

        /// <summary>
        /// Trim the specified number of items from the cache. Removes all discardable items per IItemPolicy.ShouldDiscard(), then 
        /// itemCount-discarded items in LRU order, if any.
        /// </summary>
        /// <param name="itemCount">The number of items to remove.</param>
        /// <returns>The number of items removed from the cache.</returns>
        /// <exception cref="ArgumentOutOfRangeException"><paramref name="itemCount"/> is less than 0./</exception>
        /// <exception cref="ArgumentOutOfRangeException"><paramref name="itemCount"/> is greater than capacity./</exception>
        /// <remarks>
        /// Note: Trim affects LRU order. Calling Trim resets the internal accessed status of items.
        /// </remarks>
        public void Trim(int itemCount)
        {
            int capacity = this.Capacity;

            if (itemCount < 1 || itemCount > capacity)
            { 
                throw new ArgumentOutOfRangeException(nameof(itemCount), "itemCount must be greater than or equal to one, and less than the capacity of the cache.");
            }

            // clamp itemCount to number of items actually in the cache
            itemCount = Math.Min(itemCount, this.HotCount + this.WarmCount + this.ColdCount);

            // first scan each queue for discardable items and remove them immediately. Note this can remove > itemCount items.
            int itemsRemoved = this.itemPolicy.CanDiscard() ? TrimAllDiscardedItems() : 0;

            TrimLiveItems(itemsRemoved, itemCount, capacity);
        }

        public void TrimExpired()
        {
            if (this.itemPolicy.CanDiscard())
            {
                TrimAllDiscardedItems();
            }
        }

        protected int TrimAllDiscardedItems()
        {
            int itemsRemoved = 0;

            void RemoveDiscardableItems(ConcurrentQueue<I> q, ref int queueCounter)
            {
                int localCount = queueCounter;

                for (int i = 0; i < localCount; i++)
                {
                    if (q.TryDequeue(out var item))
                    {
                        if (this.itemPolicy.ShouldDiscard(item))
                        {
                            Interlocked.Decrement(ref queueCounter);
                            this.Move(item, ItemDestination.Remove, ItemRemovedReason.Trimmed);
                            itemsRemoved++;
                        }
                        else
                        {
                            q.Enqueue(item);
                        }
                    }
                }
            }

            RemoveDiscardableItems(coldQueue, ref this.coldCount);
            RemoveDiscardableItems(warmQueue, ref this.warmCount);
            RemoveDiscardableItems(hotQueue, ref this.hotCount);

            return itemsRemoved;
        }

        private void TrimLiveItems(int itemsRemoved, int itemCount, int capacity)
        {
            // If clear is called during trimming, it would be possible to get stuck in an infinite
            // loop here. Instead quit after n consecutive failed attempts to move warm/hot to cold.
            int trimWarmAttempts = 0;
            int maxAttempts = this.capacity.Cold + 1;

            while (itemsRemoved < itemCount && trimWarmAttempts < maxAttempts)
            {
                if (this.coldCount > 0)
                {
                    if (TryRemoveCold(ItemRemovedReason.Trimmed))
                    {
                        itemsRemoved++;
                        trimWarmAttempts = 0;
                    }

                    TrimWarmOrHot();
                }
                else
                {
                    TrimWarmOrHot();
                    trimWarmAttempts++;
                }
            }
        }

        private void TrimWarmOrHot()
        {
            if (this.warmCount > 0)
            {
                CycleWarmUnchecked(ItemRemovedReason.Trimmed);
            }
            else if (this.hotCount > 0)
            {
                CycleHotUnchecked(ItemRemovedReason.Trimmed);
            }
        }

        private void Cycle()
        {
            if (isWarm)
            {
                // There will be races when queue count == queue capacity. Two threads may each dequeue items.
                // This will prematurely free slots for the next caller. Each thread will still only cycle at most 5 items.
                // Since TryDequeue is thread safe, only 1 thread can dequeue each item. Thus counts and queue state will always
                // converge on correct over time.
                CycleHot();

                // Multi-threaded stress tests show that due to races, the warm and cold count can increase beyond capacity when
                // hit rate is very high. Double cycle results in stable count under all conditions. When contention is low, 
                // secondary cycles have no effect.
                CycleWarm();
                CycleWarm();
                CycleCold();
                CycleCold();
            }
            else
            {
                // fill up the warm queue with new items until warm is full.
                // else during warmup the cache will only use the hot + cold queues until any item is requested twice.
                CycleDuringWarmup();
            }
        }

        private void CycleDuringWarmup()
        {
            // do nothing until hot is full
            if (this.hotCount > this.capacity.Hot)
            {
                Interlocked.Decrement(ref this.hotCount);

                if (this.hotQueue.TryDequeue(out var item))
                {
                    // always move to warm until it is full
                    if (this.warmCount < this.capacity.Warm)
                    {
                        // If there is a race, we will potentially add multiple items to warm. Guard by cycling the queue.
                        this.Move(item, ItemDestination.Warm, ItemRemovedReason.Evicted);
                        CycleWarm();
                    }
                    else
                    {
                        // Else mark isWarm and move items to cold.
                        // If there is a race, we will potentially add multiple items to cold. Guard by cycling the queue.
                        Volatile.Write(ref this.isWarm, true);
                        this.Move(item, ItemDestination.Cold, ItemRemovedReason.Evicted);
                        CycleCold();
                    }
                }
                else
                {
                    Interlocked.Increment(ref this.hotCount);
                }
            }
        }

        private void CycleHot()
        {
            if (this.hotCount > this.capacity.Hot)
            {
                CycleHotUnchecked(ItemRemovedReason.Evicted);
            }
        }

        [MethodImpl(MethodImplOptions.AggressiveInlining)]
        private void CycleHotUnchecked(ItemRemovedReason removedReason)
        {
            Interlocked.Decrement(ref this.hotCount);

            if (this.hotQueue.TryDequeue(out var item))
            {
                var where = this.itemPolicy.RouteHot(item);
                this.Move(item, where, removedReason);
            }
            else
            {
                Interlocked.Increment(ref this.hotCount);
            }
        }

        private void CycleWarm()
        {
            if (this.warmCount > this.capacity.Warm)
            {
                CycleWarmUnchecked(ItemRemovedReason.Evicted);
            }
        }

        [MethodImpl(MethodImplOptions.AggressiveInlining)]
        private void CycleWarmUnchecked(ItemRemovedReason removedReason)
        {
            Interlocked.Decrement(ref this.warmCount);

            if (this.warmQueue.TryDequeue(out var item))
            {
                var where = this.itemPolicy.RouteWarm(item);

                // When the warm queue is full, we allow an overflow of 1 item before redirecting warm items to cold.
                // This only happens when hit rate is high, in which case we can consider all items relatively equal in
                // terms of which was least recently used.
                if (where == ItemDestination.Warm && this.warmCount <= this.capacity.Warm)
                {
                    this.Move(item, where, removedReason);
                }
                else
                {
                    this.Move(item, ItemDestination.Cold, removedReason);
                }
            }
            else
            {
                Interlocked.Increment(ref this.warmCount);
            }
        }

        private void CycleCold()
        {
            if (this.coldCount > this.capacity.Cold)
            {
                TryRemoveCold(ItemRemovedReason.Evicted);
            }
        }

        [MethodImpl(MethodImplOptions.AggressiveInlining)]
        private bool TryRemoveCold(ItemRemovedReason removedReason)
        {
            Interlocked.Decrement(ref this.coldCount);

            if (this.coldQueue.TryDequeue(out var item))
            {
                var where = this.itemPolicy.RouteCold(item);

                if (where == ItemDestination.Warm && this.warmCount <= this.capacity.Warm)
                {
                    this.Move(item, where, removedReason);
                    return false;
                }
                else
                {
                    this.Move(item, ItemDestination.Remove, removedReason);
                    return true;
                }
            }
            else
            {
                Interlocked.Increment(ref this.coldCount);
                return false;
            }            
        }

        [MethodImpl(MethodImplOptions.AggressiveInlining)]
        private void Move(I item, ItemDestination where, ItemRemovedReason removedReason)
        {
            item.WasAccessed = false;

            switch (where)
            {
                case ItemDestination.Warm:
                    this.warmQueue.Enqueue(item);
                    Interlocked.Increment(ref this.warmCount);
                    break;
                case ItemDestination.Cold:
                    this.coldQueue.Enqueue(item);
                    Interlocked.Increment(ref this.coldCount);
                    break;
                case ItemDestination.Remove:

                    var kvp = new KeyValuePair<K, I>(item.Key, item);

                    // hidden atomic remove
                    // https://devblogs.microsoft.com/pfxteam/little-known-gems-atomic-conditional-removals-from-concurrentdictionary/
                    if (((ICollection<KeyValuePair<K, I>>)this.dictionary).Remove(kvp))
                    {
                        item.WasRemoved = true;

                        this.telemetryPolicy.OnItemRemoved(item.Key, item.Value, removedReason);

                        lock (item)
                        {
                            Disposer<V>.Dispose(item.Value);
                        }
                    }
                    break;
            }
        }

        /// <summary>Returns an enumerator that iterates through the cache.</summary>
        /// <returns>An enumerator for the cache.</returns>
        /// <remarks>
        /// The enumerator returned from the cache is safe to use concurrently with
        /// reads and writes, however it does not represent a moment-in-time snapshot.  
        /// The contents exposed through the enumerator may contain modifications
        /// made after <see cref="GetEnumerator"/> was called.
        /// </remarks>
        IEnumerator IEnumerable.GetEnumerator()
        {
            return ((ConcurrentLruCore<K, V, I, P, T>)this).GetEnumerator();
        }

        // To get JIT optimizations, policies must be structs.
        // If the structs are returned directly via properties, they will be copied. Since  
        // telemetryPolicy is a mutable struct, copy is bad. One workaround is to store the 
        // state within the struct in an object. Since the struct points to the same object
        // it becomes immutable. However, this object is then somewhere else on the 
        // heap, which slows down the policies with hit counter logic in benchmarks. Likely
        // this approach keeps the structs data members in the same CPU cache line as the LRU.
        private class Proxy : ICacheMetrics, ICacheEvents<K, V>
        {
            private readonly ConcurrentLruCore<K, V, I, P, T> lru;

            public Proxy(ConcurrentLruCore<K, V, I, P, T> lru)
            {
                this.lru = lru;
            }

            public double HitRatio => lru.telemetryPolicy.HitRatio;

            public long Total => lru.telemetryPolicy.Total;

            public long Hits => lru.telemetryPolicy.Hits;

            public long Misses => lru.telemetryPolicy.Misses;

            public long Evicted => lru.telemetryPolicy.Evicted;

            public event EventHandler<ItemRemovedEventArgs<K, V>> ItemRemoved
            {
                add { this.lru.telemetryPolicy.ItemRemoved += value; }
                remove { this.lru.telemetryPolicy.ItemRemoved -= value; }
            }
        }
    }
}
=======
﻿using System;
using System.Collections;
using System.Collections.Concurrent;
using System.Collections.Generic;
using System.Linq;
using System.Runtime.CompilerServices;
using System.Text;
using System.Threading;
using System.Threading.Tasks;

namespace BitFaster.Caching.Lru
{
    /// <summary>
    /// Pseudo LRU implementation where LRU list is composed of 3 segments: hot, warm and cold. Cost of maintaining
    /// segments is amortized across requests. Items are only cycled when capacity is exceeded. Pure read does
    /// not cycle items if all segments are within capacity constraints.
    /// There are no global locks. On cache miss, a new item is added. Tail items in each segment are dequeued,
    /// examined, and are either enqueued or discarded.
    /// This scheme of hot, warm and cold is based on the implementation used in MemCached described online here:
    /// https://memcached.org/blog/modern-lru/
    /// </summary>
    /// <remarks>
    /// Each segment has a capacity. When segment capacity is exceeded, items are moved as follows:
    /// 1. New items are added to hot, WasAccessed = false
    /// 2. When items are accessed, update WasAccessed = true
    /// 3. When items are moved WasAccessed is set to false.
    /// 4. When hot is full, hot tail is moved to either Warm or Cold depending on WasAccessed. 
    /// 5. When warm is full, warm tail is moved to warm head or cold depending on WasAccessed.
    /// 6. When cold is full, cold tail is moved to warm head or removed from dictionary on depending on WasAccessed.
    /// </remarks>
    public class ConcurrentLruCore<K, V, I, P, T> : ICache<K, V>, IAsyncCache<K, V>, IEnumerable<KeyValuePair<K, V>>
        where I : LruItem<K, V>
        where P : struct, IItemPolicy<K, V, I>
        where T : struct, ITelemetryPolicy<K, V>
    {
        private readonly ConcurrentDictionary<K, I> dictionary;

        private readonly ConcurrentQueue<I> hotQueue;
        private readonly ConcurrentQueue<I> warmQueue;
        private readonly ConcurrentQueue<I> coldQueue;

        // maintain count outside ConcurrentQueue, since ConcurrentQueue.Count holds a global lock
        private int hotCount;
        private int warmCount;
        private int coldCount;

        private readonly ICapacityPartition capacity;

        private readonly P itemPolicy;
        private bool isWarm = false;

        // Since T is a struct, making it readonly will force the runtime to make defensive copies
        // if mutate methods are called. Therefore, field must be mutable to maintain count.
        protected T telemetryPolicy;

        public ConcurrentLruCore(
            int concurrencyLevel,
            ICapacityPartition capacity,
            IEqualityComparer<K> comparer,
            P itemPolicy,
            T telemetryPolicy)
        {
            if (capacity == null)
            {
                throw new ArgumentNullException(nameof(capacity));
            }

            if (comparer == null)
            {
                throw new ArgumentNullException(nameof(comparer));
            }

            capacity.Validate();
            this.capacity = capacity;

            this.hotQueue = new ConcurrentQueue<I>();
            this.warmQueue = new ConcurrentQueue<I>();
            this.coldQueue = new ConcurrentQueue<I>();

            int dictionaryCapacity = this.Capacity + 1;

            this.dictionary = new ConcurrentDictionary<K, I>(concurrencyLevel, dictionaryCapacity, comparer);
            this.itemPolicy = itemPolicy;
            this.telemetryPolicy = telemetryPolicy;
            this.telemetryPolicy.SetEventSource(this);
        }

        // No lock count: https://arbel.net/2013/02/03/best-practices-for-using-concurrentdictionary/
        ///<inheritdoc/>
        public int Count => this.dictionary.Skip(0).Count();

        ///<inheritdoc/>
        public int Capacity => this.capacity.Hot + this.capacity.Warm + this.capacity.Cold;

        ///<inheritdoc/>
        public ICacheMetrics Metrics => new Proxy(this);

        ///<inheritdoc/>
        public ICacheEvents<K, V> Events => new Proxy(this);

        public CachePolicy Policy => CreatePolicy(this);

        public int HotCount => this.hotCount;

        public int WarmCount => this.warmCount;

        public int ColdCount => this.coldCount;

        /// <summary>
        /// Gets a collection containing the keys in the cache.
        /// </summary>
        public ICollection<K> Keys => this.dictionary.Keys;

        /// <summary>Returns an enumerator that iterates through the cache.</summary>
        /// <returns>An enumerator for the cache.</returns>
        /// <remarks>
        /// The enumerator returned from the cache is safe to use concurrently with
        /// reads and writes, however it does not represent a moment-in-time snapshot.  
        /// The contents exposed through the enumerator may contain modifications
        /// made after <see cref="GetEnumerator"/> was called.
        /// </remarks>
        public IEnumerator<KeyValuePair<K, V>> GetEnumerator()
        {
            foreach (var kvp in this.dictionary)
            {
                yield return new KeyValuePair<K, V>(kvp.Key, kvp.Value.Value);
            }
        }

        ///<inheritdoc/>
        public bool TryGet(K key, out V value)
        {
            if (dictionary.TryGetValue(key, out var item))
            {
                return GetOrDiscard(item, out value);
            }

            value = default;
            this.telemetryPolicy.IncrementMiss();
            return false;
        }

        // AggressiveInlining forces the JIT to inline policy.ShouldDiscard(). For LRU policy 
        // the first branch is completely eliminated due to JIT time constant propogation.
        [MethodImpl(MethodImplOptions.AggressiveInlining)]
        private bool GetOrDiscard(I item, out V value)
        {
            if (this.itemPolicy.ShouldDiscard(item))
            {
                this.Move(item, ItemDestination.Remove, ItemRemovedReason.Evicted);
                this.telemetryPolicy.IncrementMiss();
                value = default;
                return false;
            }

            value = item.Value;
            this.itemPolicy.Touch(item);
            this.telemetryPolicy.IncrementHit();
            return true;
        }

        ///<inheritdoc/>
        public V GetOrAdd(K key, Func<K, V> valueFactory)
        {
            while (true)
            {        
                if (this.TryGet(key, out var value))
                {
                    return value;
                }

                // The value factory may be called concurrently for the same key, but the first write to the dictionary wins.
                // This is identical logic in ConcurrentDictionary.GetOrAdd method.
                var newItem = this.itemPolicy.CreateItem(key, valueFactory(key));

                if (this.dictionary.TryAdd(key, newItem))
                {
                    this.hotQueue.Enqueue(newItem);
                    Interlocked.Increment(ref hotCount);
                    Cycle();
                    return newItem.Value;
                }

                Disposer<V>.Dispose(newItem.Value);
            }
        }

        ///<inheritdoc/>
        public async ValueTask<V> GetOrAddAsync(K key, Func<K, Task<V>> valueFactory)
        {
            while (true)
            {
                if (this.TryGet(key, out var value))
                {
                    return value;
                }

                // The value factory may be called concurrently for the same key, but the first write to the dictionary wins.
                // This is identical logic in ConcurrentDictionary.GetOrAdd method.
                var newItem = this.itemPolicy.CreateItem(key, await valueFactory(key).ConfigureAwait(false));

                if (this.dictionary.TryAdd(key, newItem))
                {
                    this.hotQueue.Enqueue(newItem);
                    Interlocked.Increment(ref hotCount);
                    Cycle();
                    return newItem.Value;
                }

                Disposer<V>.Dispose(newItem.Value);
            }
        }

        ///<inheritdoc/>
        public bool TryRemove(K key)
        {
            while (true)
            { 
                if (this.dictionary.TryGetValue(key, out var existing))
                {
                    var kvp = new KeyValuePair<K, I>(key, existing);

                    // hidden atomic remove
                    // https://devblogs.microsoft.com/pfxteam/little-known-gems-atomic-conditional-removals-from-concurrentdictionary/
                    if (((ICollection<KeyValuePair<K, I>>)this.dictionary).Remove(kvp))
                    {
                        // Mark as not accessed, it will later be cycled out of the queues because it can never be fetched 
                        // from the dictionary. Note: Hot/Warm/Cold count will reflect the removed item until it is cycled 
                        // from the queue.
                        existing.WasAccessed = false;
                        existing.WasRemoved = true;

                        this.telemetryPolicy.OnItemRemoved(existing.Key, existing.Value, ItemRemovedReason.Removed);

                        // serialize dispose (common case dispose not thread safe)
                        lock (existing)
                        {
                            Disposer<V>.Dispose(existing.Value);
                        }

                        return true;
                    }

                    // it existed, but we couldn't remove - this means value was replaced afer the TryGetValue (a race), try again
                }
                else
                { 
                    return false;
                }
            }
        }

        ///<inheritdoc/>
        ///<remarks>Note: Calling this method does not affect LRU order.</remarks>
        public bool TryUpdate(K key, V value)
        {
            if (this.dictionary.TryGetValue(key, out var existing))
            {
                lock (existing)
                {
                    if (!existing.WasRemoved)
                    {
                        V oldValue = existing.Value;
                        existing.Value = value;
                        this.itemPolicy.Update(existing);
                        Disposer<V>.Dispose(oldValue);

                        return true;
                    }
                }
            }

            return false;
        }

        ///<inheritdoc/>
        ///<remarks>Note: Updates to existing items do not affect LRU order. Added items are at the top of the LRU.</remarks>
        public void AddOrUpdate(K key, V value)
        { 
            while (true)
            { 
                // first, try to update
                if (this.TryUpdate(key, value))
                { 
                    return;
                }

                // then try add
                var newItem = this.itemPolicy.CreateItem(key, value);

                if (this.dictionary.TryAdd(key, newItem))
                {
                    this.hotQueue.Enqueue(newItem);
                    Interlocked.Increment(ref hotCount);
                    Cycle();
                    return;
                }

                // if both update and add failed there was a race, try again
            }
        }

        ///<inheritdoc/>
        public void Clear()
        {
            int count = this.Count();

            for (int i = 0; i < count; i++)
            {
                CycleHotUnchecked(ItemRemovedReason.Cleared);
                CycleWarmUnchecked(ItemRemovedReason.Cleared);
                TryRemoveCold(ItemRemovedReason.Cleared);
            }
        }

        /// <summary>
        /// Trim the specified number of items from the cache. Removes all discardable items per IItemPolicy.ShouldDiscard(), then 
        /// itemCount-discarded items in LRU order, if any.
        /// </summary>
        /// <param name="itemCount">The number of items to remove.</param>
        /// <returns>The number of items removed from the cache.</returns>
        /// <exception cref="ArgumentOutOfRangeException"><paramref name="itemCount"/> is less than 0./</exception>
        /// <exception cref="ArgumentOutOfRangeException"><paramref name="itemCount"/> is greater than capacity./</exception>
        /// <remarks>
        /// Note: Trim affects LRU order. Calling Trim resets the internal accessed status of items.
        /// </remarks>
        public void Trim(int itemCount)
        {
            int capacity = this.Capacity;

            if (itemCount < 1 || itemCount > capacity)
            { 
                throw new ArgumentOutOfRangeException(nameof(itemCount), "itemCount must be greater than or equal to one, and less than the capacity of the cache.");
            }

            // clamp itemCount to number of items actually in the cache
            itemCount = Math.Min(itemCount, this.HotCount + this.WarmCount + this.ColdCount);

            // first scan each queue for discardable items and remove them immediately. Note this can remove > itemCount items.
            int itemsRemoved = this.itemPolicy.CanDiscard() ? TrimAllDiscardedItems() : 0;

            TrimLiveItems(itemsRemoved, itemCount, capacity);
        }

        private void TrimExpired()
        {
            if (this.itemPolicy.CanDiscard())
            {
                this.TrimAllDiscardedItems();
            }
        }

        protected int TrimAllDiscardedItems()
        {
            int itemsRemoved = 0;

            void RemoveDiscardableItems(ConcurrentQueue<I> q, ref int queueCounter)
            {
                int localCount = queueCounter;

                for (int i = 0; i < localCount; i++)
                {
                    if (q.TryDequeue(out var item))
                    {
                        if (this.itemPolicy.ShouldDiscard(item))
                        {
                            Interlocked.Decrement(ref queueCounter);
                            this.Move(item, ItemDestination.Remove, ItemRemovedReason.Trimmed);
                            itemsRemoved++;
                        }
                        else
                        {
                            q.Enqueue(item);
                        }
                    }
                }
            }

            RemoveDiscardableItems(coldQueue, ref this.coldCount);
            RemoveDiscardableItems(warmQueue, ref this.warmCount);
            RemoveDiscardableItems(hotQueue, ref this.hotCount);

            return itemsRemoved;
        }

        private void TrimLiveItems(int itemsRemoved, int itemCount, int capacity)
        {
            // If clear is called during trimming, it would be possible to get stuck in an infinite
            // loop here. Instead quit after n consecutive failed attempts to move warm/hot to cold.
            int trimWarmAttempts = 0;
            int maxAttempts = this.capacity.Cold + 1;

            while (itemsRemoved < itemCount && trimWarmAttempts < maxAttempts)
            {
                if (this.coldCount > 0)
                {
                    if (TryRemoveCold(ItemRemovedReason.Trimmed))
                    {
                        itemsRemoved++;
                        trimWarmAttempts = 0;
                    }

                    TrimWarmOrHot();
                }
                else
                {
                    TrimWarmOrHot();
                    trimWarmAttempts++;
                }
            }
        }

        private void TrimWarmOrHot()
        {
            if (this.warmCount > 0)
            {
                CycleWarmUnchecked(ItemRemovedReason.Trimmed);
            }
            else if (this.hotCount > 0)
            {
                CycleHotUnchecked(ItemRemovedReason.Trimmed);
            }
        }

        private void Cycle()
        {
            if (isWarm)
            {
                // There will be races when queue count == queue capacity. Two threads may each dequeue items.
                // This will prematurely free slots for the next caller. Each thread will still only cycle at most 5 items.
                // Since TryDequeue is thread safe, only 1 thread can dequeue each item. Thus counts and queue state will always
                // converge on correct over time.
                CycleHot();

                // Multi-threaded stress tests show that due to races, the warm and cold count can increase beyond capacity when
                // hit rate is very high. Double cycle results in stable count under all conditions. When contention is low, 
                // secondary cycles have no effect.
                CycleWarm();
                CycleWarm();
                CycleCold();
                CycleCold();
            }
            else
            {
                // fill up the warm queue with new items until warm is full.
                // else during warmup the cache will only use the hot + cold queues until any item is requested twice.
                CycleDuringWarmup();
            }
        }

        private void CycleDuringWarmup()
        {
            // do nothing until hot is full
            if (this.hotCount > this.capacity.Hot)
            {
                Interlocked.Decrement(ref this.hotCount);

                if (this.hotQueue.TryDequeue(out var item))
                {
                    // always move to warm until it is full
                    if (this.warmCount < this.capacity.Warm)
                    {
                        // If there is a race, we will potentially add multiple items to warm. Guard by cycling the queue.
                        this.Move(item, ItemDestination.Warm, ItemRemovedReason.Evicted);
                        CycleWarm();
                    }
                    else
                    {
                        // Else mark isWarm and move items to cold.
                        // If there is a race, we will potentially add multiple items to cold. Guard by cycling the queue.
                        Volatile.Write(ref this.isWarm, true);
                        this.Move(item, ItemDestination.Cold, ItemRemovedReason.Evicted);
                        CycleCold();
                    }
                }
                else
                {
                    Interlocked.Increment(ref this.hotCount);
                }
            }
        }

        private void CycleHot()
        {
            if (this.hotCount > this.capacity.Hot)
            {
                CycleHotUnchecked(ItemRemovedReason.Evicted);
            }
        }

        [MethodImpl(MethodImplOptions.AggressiveInlining)]
        private void CycleHotUnchecked(ItemRemovedReason removedReason)
        {
            Interlocked.Decrement(ref this.hotCount);

            if (this.hotQueue.TryDequeue(out var item))
            {
                var where = this.itemPolicy.RouteHot(item);
                this.Move(item, where, removedReason);
            }
            else
            {
                Interlocked.Increment(ref this.hotCount);
            }
        }

        private void CycleWarm()
        {
            if (this.warmCount > this.capacity.Warm)
            {
                CycleWarmUnchecked(ItemRemovedReason.Evicted);
            }
        }

        [MethodImpl(MethodImplOptions.AggressiveInlining)]
        private void CycleWarmUnchecked(ItemRemovedReason removedReason)
        {
            Interlocked.Decrement(ref this.warmCount);

            if (this.warmQueue.TryDequeue(out var item))
            {
                var where = this.itemPolicy.RouteWarm(item);

                // When the warm queue is full, we allow an overflow of 1 item before redirecting warm items to cold.
                // This only happens when hit rate is high, in which case we can consider all items relatively equal in
                // terms of which was least recently used.
                if (where == ItemDestination.Warm && this.warmCount <= this.capacity.Warm)
                {
                    this.Move(item, where, removedReason);
                }
                else
                {
                    this.Move(item, ItemDestination.Cold, removedReason);
                }
            }
            else
            {
                Interlocked.Increment(ref this.warmCount);
            }
        }

        private void CycleCold()
        {
            if (this.coldCount > this.capacity.Cold)
            {
                TryRemoveCold(ItemRemovedReason.Evicted);
            }
        }

        [MethodImpl(MethodImplOptions.AggressiveInlining)]
        private bool TryRemoveCold(ItemRemovedReason removedReason)
        {
            Interlocked.Decrement(ref this.coldCount);

            if (this.coldQueue.TryDequeue(out var item))
            {
                var where = this.itemPolicy.RouteCold(item);

                if (where == ItemDestination.Warm && this.warmCount <= this.capacity.Warm)
                {
                    this.Move(item, where, removedReason);
                    return false;
                }
                else
                {
                    this.Move(item, ItemDestination.Remove, removedReason);
                    return true;
                }
            }
            else
            {
                Interlocked.Increment(ref this.coldCount);
                return false;
            }            
        }

        [MethodImpl(MethodImplOptions.AggressiveInlining)]
        private void Move(I item, ItemDestination where, ItemRemovedReason removedReason)
        {
            item.WasAccessed = false;

            switch (where)
            {
                case ItemDestination.Warm:
                    this.warmQueue.Enqueue(item);
                    Interlocked.Increment(ref this.warmCount);
                    break;
                case ItemDestination.Cold:
                    this.coldQueue.Enqueue(item);
                    Interlocked.Increment(ref this.coldCount);
                    break;
                case ItemDestination.Remove:

                    var kvp = new KeyValuePair<K, I>(item.Key, item);

                    // hidden atomic remove
                    // https://devblogs.microsoft.com/pfxteam/little-known-gems-atomic-conditional-removals-from-concurrentdictionary/
                    if (((ICollection<KeyValuePair<K, I>>)this.dictionary).Remove(kvp))
                    {
                        item.WasRemoved = true;

                        this.telemetryPolicy.OnItemRemoved(item.Key, item.Value, removedReason);

                        lock (item)
                        {
                            Disposer<V>.Dispose(item.Value);
                        }
                    }
                    break;
            }
        }

        /// <summary>Returns an enumerator that iterates through the cache.</summary>
        /// <returns>An enumerator for the cache.</returns>
        /// <remarks>
        /// The enumerator returned from the cache is safe to use concurrently with
        /// reads and writes, however it does not represent a moment-in-time snapshot.  
        /// The contents exposed through the enumerator may contain modifications
        /// made after <see cref="GetEnumerator"/> was called.
        /// </remarks>
        IEnumerator IEnumerable.GetEnumerator()
        {
            return ((ConcurrentLruCore<K, V, I, P, T>)this).GetEnumerator();
        }

        private static CachePolicy CreatePolicy(ConcurrentLruCore<K, V, I, P, T> lru)
        { 
            var p = new Proxy(lru); 
            return new CachePolicy(p, p); 
        }

        // To get JIT optimizations, policies must be structs.
        // If the structs are returned directly via properties, they will be copied. Since  
        // telemetryPolicy is a mutable struct, copy is bad. One workaround is to store the 
        // state within the struct in an object. Since the struct points to the same object
        // it becomes immutable. However, this object is then somewhere else on the 
        // heap, which slows down the policies with hit counter logic in benchmarks. Likely
        // this approach keeps the structs data members in the same CPU cache line as the LRU.
        private class Proxy : ICacheMetrics, ICacheEvents<K, V>, IBoundedPolicy, ITimePolicy
        {
            private readonly ConcurrentLruCore<K, V, I, P, T> lru;

            public Proxy(ConcurrentLruCore<K, V, I, P, T> lru)
            {
                this.lru = lru;
            }

            public double HitRatio => lru.telemetryPolicy.HitRatio;

            public long Total => lru.telemetryPolicy.Total;

            public long Hits => lru.telemetryPolicy.Hits;

            public long Misses => lru.telemetryPolicy.Misses;

            public long Evicted => lru.telemetryPolicy.Evicted;

            public bool IsEnabled => (lru.telemetryPolicy as ICacheMetrics).IsEnabled;

            public int Capacity => lru.Capacity;

            public bool CanExpire => lru.itemPolicy.CanDiscard();

            public TimeSpan TimeToLive => lru.itemPolicy.TimeToLive;

            public event EventHandler<ItemRemovedEventArgs<K, V>> ItemRemoved
            {
                add { this.lru.telemetryPolicy.ItemRemoved += value; }
                remove { this.lru.telemetryPolicy.ItemRemoved -= value; }
            }

            public void Trim(int itemCount)
            {
                lru.Trim(itemCount);
            }

            public void TrimExpired()
            {
                lru.TrimExpired();
            }
        }
    }
}
>>>>>>> 4b5c32d8
<|MERGE_RESOLUTION|>--- conflicted
+++ resolved
@@ -1,1353 +1,681 @@
-<<<<<<< HEAD
-﻿using System;
-using System.Collections;
-using System.Collections.Concurrent;
-using System.Collections.Generic;
-using System.Linq;
-using System.Runtime.CompilerServices;
-using System.Text;
-using System.Threading;
-using System.Threading.Tasks;
-
-namespace BitFaster.Caching.Lru
-{
-    /// <summary>
-    /// Pseudo LRU implementation where LRU list is composed of 3 segments: hot, warm and cold. Cost of maintaining
-    /// segments is amortized across requests. Items are only cycled when capacity is exceeded. Pure read does
-    /// not cycle items if all segments are within capacity constraints.
-    /// There are no global locks. On cache miss, a new item is added. Tail items in each segment are dequeued,
-    /// examined, and are either enqueued or discarded.
-    /// This scheme of hot, warm and cold is based on the implementation used in MemCached described online here:
-    /// https://memcached.org/blog/modern-lru/
-    /// </summary>
-    /// <remarks>
-    /// Each segment has a capacity. When segment capacity is exceeded, items are moved as follows:
-    /// 1. New items are added to hot, WasAccessed = false
-    /// 2. When items are accessed, update WasAccessed = true
-    /// 3. When items are moved WasAccessed is set to false.
-    /// 4. When hot is full, hot tail is moved to either Warm or Cold depending on WasAccessed. 
-    /// 5. When warm is full, warm tail is moved to warm head or cold depending on WasAccessed.
-    /// 6. When cold is full, cold tail is moved to warm head or removed from dictionary on depending on WasAccessed.
-    /// </remarks>
-    public class ConcurrentLruCore<K, V, I, P, T> : ICache<K, V>, IAsyncCache<K, V>, IBoundedPolicy, ITimePolicy, IEnumerable<KeyValuePair<K, V>>
-        where I : LruItem<K, V>
-        where P : struct, IItemPolicy<K, V, I>
-        where T : struct, ITelemetryPolicy<K, V>
-    {
-        private readonly ConcurrentDictionary<K, I> dictionary;
-
-        private readonly ConcurrentQueue<I> hotQueue;
-        private readonly ConcurrentQueue<I> warmQueue;
-        private readonly ConcurrentQueue<I> coldQueue;
-
-        // maintain count outside ConcurrentQueue, since ConcurrentQueue.Count holds a global lock
-        private int hotCount;
-        private int warmCount;
-        private int coldCount;
-
-        private readonly ICapacityPartition capacity;
-
-        private readonly P itemPolicy;
-        private bool isWarm = false;
-
-        // Since T is a struct, making it readonly will force the runtime to make defensive copies
-        // if mutate methods are called. Therefore, field must be mutable to maintain count.
-        protected T telemetryPolicy;
-
-        private readonly CachePolicy policy;
-
-        public ConcurrentLruCore(
-            int concurrencyLevel,
-            ICapacityPartition capacity,
-            IEqualityComparer<K> comparer,
-            P itemPolicy,
-            T telemetryPolicy)
-        {
-            if (capacity == null)
-            {
-                throw new ArgumentNullException(nameof(capacity));
-            }
-
-            if (comparer == null)
-            {
-                throw new ArgumentNullException(nameof(comparer));
-            }
-
-            capacity.Validate();
-            this.capacity = capacity;
-
-            this.hotQueue = new ConcurrentQueue<I>();
-            this.warmQueue = new ConcurrentQueue<I>();
-            this.coldQueue = new ConcurrentQueue<I>();
-
-            int dictionaryCapacity = this.Capacity + 1;
-
-            this.dictionary = new ConcurrentDictionary<K, I>(concurrencyLevel, dictionaryCapacity, comparer);
-            this.itemPolicy = itemPolicy;
-            this.telemetryPolicy = telemetryPolicy;
-            this.telemetryPolicy.SetEventSource(this);
-
-            this.policy = new CachePolicy(new Optional<IBoundedPolicy>(this), new Optional<ITimePolicy>(this));
-        }
-
-        // No lock count: https://arbel.net/2013/02/03/best-practices-for-using-concurrentdictionary/
-        ///<inheritdoc/>
-        public int Count => this.dictionary.Skip(0).Count();
-
-        ///<inheritdoc/>
-        public int Capacity => this.capacity.Hot + this.capacity.Warm + this.capacity.Cold;
-
-        ///<inheritdoc/>
-        public Optional<ICacheMetrics> Metrics => new Optional<ICacheMetrics>(new Proxy(this));
-
-        ///<inheritdoc/>
-        public Optional<ICacheEvents<K, V>> Events => new Optional<ICacheEvents<K, V>>(new Proxy(this));
-
-        public int HotCount => this.hotCount;
-
-        public int WarmCount => this.warmCount;
-
-        public int ColdCount => this.coldCount;
-
-        /// <summary>
-        /// Gets a collection containing the keys in the cache.
-        /// </summary>
-        public ICollection<K> Keys => this.dictionary.Keys;
-
-        public CachePolicy Policy => this.policy;
-
-        public bool CanExpire => this.itemPolicy.CanDiscard();
-
-        public TimeSpan TimeToLive => this.itemPolicy.TimeToLive;
-
-        /// <summary>Returns an enumerator that iterates through the cache.</summary>
-        /// <returns>An enumerator for the cache.</returns>
-        /// <remarks>
-        /// The enumerator returned from the cache is safe to use concurrently with
-        /// reads and writes, however it does not represent a moment-in-time snapshot.  
-        /// The contents exposed through the enumerator may contain modifications
-        /// made after <see cref="GetEnumerator"/> was called.
-        /// </remarks>
-        public IEnumerator<KeyValuePair<K, V>> GetEnumerator()
-        {
-            foreach (var kvp in this.dictionary)
-            {
-                yield return new KeyValuePair<K, V>(kvp.Key, kvp.Value.Value);
-            }
-        }
-
-        ///<inheritdoc/>
-        public bool TryGet(K key, out V value)
-        {
-            if (dictionary.TryGetValue(key, out var item))
-            {
-                return GetOrDiscard(item, out value);
-            }
-
-            value = default;
-            this.telemetryPolicy.IncrementMiss();
-            return false;
-        }
-
-        // AggressiveInlining forces the JIT to inline policy.ShouldDiscard(). For LRU policy 
-        // the first branch is completely eliminated due to JIT time constant propogation.
-        [MethodImpl(MethodImplOptions.AggressiveInlining)]
-        private bool GetOrDiscard(I item, out V value)
-        {
-            if (this.itemPolicy.ShouldDiscard(item))
-            {
-                this.Move(item, ItemDestination.Remove, ItemRemovedReason.Evicted);
-                this.telemetryPolicy.IncrementMiss();
-                value = default;
-                return false;
-            }
-
-            value = item.Value;
-            this.itemPolicy.Touch(item);
-            this.telemetryPolicy.IncrementHit();
-            return true;
-        }
-
-        ///<inheritdoc/>
-        public V GetOrAdd(K key, Func<K, V> valueFactory)
-        {
-            while (true)
-            {        
-                if (this.TryGet(key, out var value))
-                {
-                    return value;
-                }
-
-                // The value factory may be called concurrently for the same key, but the first write to the dictionary wins.
-                // This is identical logic in ConcurrentDictionary.GetOrAdd method.
-                var newItem = this.itemPolicy.CreateItem(key, valueFactory(key));
-
-                if (this.dictionary.TryAdd(key, newItem))
-                {
-                    this.hotQueue.Enqueue(newItem);
-                    Interlocked.Increment(ref hotCount);
-                    Cycle();
-                    return newItem.Value;
-                }
-
-                Disposer<V>.Dispose(newItem.Value);
-            }
-        }
-
-        ///<inheritdoc/>
-        public async ValueTask<V> GetOrAddAsync(K key, Func<K, Task<V>> valueFactory)
-        {
-            while (true)
-            {
-                if (this.TryGet(key, out var value))
-                {
-                    return value;
-                }
-
-                // The value factory may be called concurrently for the same key, but the first write to the dictionary wins.
-                // This is identical logic in ConcurrentDictionary.GetOrAdd method.
-                var newItem = this.itemPolicy.CreateItem(key, await valueFactory(key).ConfigureAwait(false));
-
-                if (this.dictionary.TryAdd(key, newItem))
-                {
-                    this.hotQueue.Enqueue(newItem);
-                    Interlocked.Increment(ref hotCount);
-                    Cycle();
-                    return newItem.Value;
-                }
-
-                Disposer<V>.Dispose(newItem.Value);
-            }
-        }
-
-        ///<inheritdoc/>
-        public bool TryRemove(K key)
-        {
-            while (true)
-            { 
-                if (this.dictionary.TryGetValue(key, out var existing))
-                {
-                    var kvp = new KeyValuePair<K, I>(key, existing);
-
-                    // hidden atomic remove
-                    // https://devblogs.microsoft.com/pfxteam/little-known-gems-atomic-conditional-removals-from-concurrentdictionary/
-                    if (((ICollection<KeyValuePair<K, I>>)this.dictionary).Remove(kvp))
-                    {
-                        // Mark as not accessed, it will later be cycled out of the queues because it can never be fetched 
-                        // from the dictionary. Note: Hot/Warm/Cold count will reflect the removed item until it is cycled 
-                        // from the queue.
-                        existing.WasAccessed = false;
-                        existing.WasRemoved = true;
-
-                        this.telemetryPolicy.OnItemRemoved(existing.Key, existing.Value, ItemRemovedReason.Removed);
-
-                        // serialize dispose (common case dispose not thread safe)
-                        lock (existing)
-                        {
-                            Disposer<V>.Dispose(existing.Value);
-                        }
-
-                        return true;
-                    }
-
-                    // it existed, but we couldn't remove - this means value was replaced afer the TryGetValue (a race), try again
-                }
-                else
-                { 
-                    return false;
-                }
-            }
-        }
-
-        ///<inheritdoc/>
-        ///<remarks>Note: Calling this method does not affect LRU order.</remarks>
-        public bool TryUpdate(K key, V value)
-        {
-            if (this.dictionary.TryGetValue(key, out var existing))
-            {
-                lock (existing)
-                {
-                    if (!existing.WasRemoved)
-                    {
-                        V oldValue = existing.Value;
-                        existing.Value = value;
-                        this.itemPolicy.Update(existing);
-                        Disposer<V>.Dispose(oldValue);
-
-                        return true;
-                    }
-                }
-            }
-
-            return false;
-        }
-
-        ///<inheritdoc/>
-        ///<remarks>Note: Updates to existing items do not affect LRU order. Added items are at the top of the LRU.</remarks>
-        public void AddOrUpdate(K key, V value)
-        { 
-            while (true)
-            { 
-                // first, try to update
-                if (this.TryUpdate(key, value))
-                { 
-                    return;
-                }
-
-                // then try add
-                var newItem = this.itemPolicy.CreateItem(key, value);
-
-                if (this.dictionary.TryAdd(key, newItem))
-                {
-                    this.hotQueue.Enqueue(newItem);
-                    Interlocked.Increment(ref hotCount);
-                    Cycle();
-                    return;
-                }
-
-                // if both update and add failed there was a race, try again
-            }
-        }
-
-        ///<inheritdoc/>
-        public void Clear()
-        {
-            int count = this.Count();
-
-            for (int i = 0; i < count; i++)
-            {
-                CycleHotUnchecked(ItemRemovedReason.Cleared);
-                CycleWarmUnchecked(ItemRemovedReason.Cleared);
-                TryRemoveCold(ItemRemovedReason.Cleared);
-            }
-        }
-
-        /// <summary>
-        /// Trim the specified number of items from the cache. Removes all discardable items per IItemPolicy.ShouldDiscard(), then 
-        /// itemCount-discarded items in LRU order, if any.
-        /// </summary>
-        /// <param name="itemCount">The number of items to remove.</param>
-        /// <returns>The number of items removed from the cache.</returns>
-        /// <exception cref="ArgumentOutOfRangeException"><paramref name="itemCount"/> is less than 0./</exception>
-        /// <exception cref="ArgumentOutOfRangeException"><paramref name="itemCount"/> is greater than capacity./</exception>
-        /// <remarks>
-        /// Note: Trim affects LRU order. Calling Trim resets the internal accessed status of items.
-        /// </remarks>
-        public void Trim(int itemCount)
-        {
-            int capacity = this.Capacity;
-
-            if (itemCount < 1 || itemCount > capacity)
-            { 
-                throw new ArgumentOutOfRangeException(nameof(itemCount), "itemCount must be greater than or equal to one, and less than the capacity of the cache.");
-            }
-
-            // clamp itemCount to number of items actually in the cache
-            itemCount = Math.Min(itemCount, this.HotCount + this.WarmCount + this.ColdCount);
-
-            // first scan each queue for discardable items and remove them immediately. Note this can remove > itemCount items.
-            int itemsRemoved = this.itemPolicy.CanDiscard() ? TrimAllDiscardedItems() : 0;
-
-            TrimLiveItems(itemsRemoved, itemCount, capacity);
-        }
-
-        public void TrimExpired()
-        {
-            if (this.itemPolicy.CanDiscard())
-            {
-                TrimAllDiscardedItems();
-            }
-        }
-
-        protected int TrimAllDiscardedItems()
-        {
-            int itemsRemoved = 0;
-
-            void RemoveDiscardableItems(ConcurrentQueue<I> q, ref int queueCounter)
-            {
-                int localCount = queueCounter;
-
-                for (int i = 0; i < localCount; i++)
-                {
-                    if (q.TryDequeue(out var item))
-                    {
-                        if (this.itemPolicy.ShouldDiscard(item))
-                        {
-                            Interlocked.Decrement(ref queueCounter);
-                            this.Move(item, ItemDestination.Remove, ItemRemovedReason.Trimmed);
-                            itemsRemoved++;
-                        }
-                        else
-                        {
-                            q.Enqueue(item);
-                        }
-                    }
-                }
-            }
-
-            RemoveDiscardableItems(coldQueue, ref this.coldCount);
-            RemoveDiscardableItems(warmQueue, ref this.warmCount);
-            RemoveDiscardableItems(hotQueue, ref this.hotCount);
-
-            return itemsRemoved;
-        }
-
-        private void TrimLiveItems(int itemsRemoved, int itemCount, int capacity)
-        {
-            // If clear is called during trimming, it would be possible to get stuck in an infinite
-            // loop here. Instead quit after n consecutive failed attempts to move warm/hot to cold.
-            int trimWarmAttempts = 0;
-            int maxAttempts = this.capacity.Cold + 1;
-
-            while (itemsRemoved < itemCount && trimWarmAttempts < maxAttempts)
-            {
-                if (this.coldCount > 0)
-                {
-                    if (TryRemoveCold(ItemRemovedReason.Trimmed))
-                    {
-                        itemsRemoved++;
-                        trimWarmAttempts = 0;
-                    }
-
-                    TrimWarmOrHot();
-                }
-                else
-                {
-                    TrimWarmOrHot();
-                    trimWarmAttempts++;
-                }
-            }
-        }
-
-        private void TrimWarmOrHot()
-        {
-            if (this.warmCount > 0)
-            {
-                CycleWarmUnchecked(ItemRemovedReason.Trimmed);
-            }
-            else if (this.hotCount > 0)
-            {
-                CycleHotUnchecked(ItemRemovedReason.Trimmed);
-            }
-        }
-
-        private void Cycle()
-        {
-            if (isWarm)
-            {
-                // There will be races when queue count == queue capacity. Two threads may each dequeue items.
-                // This will prematurely free slots for the next caller. Each thread will still only cycle at most 5 items.
-                // Since TryDequeue is thread safe, only 1 thread can dequeue each item. Thus counts and queue state will always
-                // converge on correct over time.
-                CycleHot();
-
-                // Multi-threaded stress tests show that due to races, the warm and cold count can increase beyond capacity when
-                // hit rate is very high. Double cycle results in stable count under all conditions. When contention is low, 
-                // secondary cycles have no effect.
-                CycleWarm();
-                CycleWarm();
-                CycleCold();
-                CycleCold();
-            }
-            else
-            {
-                // fill up the warm queue with new items until warm is full.
-                // else during warmup the cache will only use the hot + cold queues until any item is requested twice.
-                CycleDuringWarmup();
-            }
-        }
-
-        private void CycleDuringWarmup()
-        {
-            // do nothing until hot is full
-            if (this.hotCount > this.capacity.Hot)
-            {
-                Interlocked.Decrement(ref this.hotCount);
-
-                if (this.hotQueue.TryDequeue(out var item))
-                {
-                    // always move to warm until it is full
-                    if (this.warmCount < this.capacity.Warm)
-                    {
-                        // If there is a race, we will potentially add multiple items to warm. Guard by cycling the queue.
-                        this.Move(item, ItemDestination.Warm, ItemRemovedReason.Evicted);
-                        CycleWarm();
-                    }
-                    else
-                    {
-                        // Else mark isWarm and move items to cold.
-                        // If there is a race, we will potentially add multiple items to cold. Guard by cycling the queue.
-                        Volatile.Write(ref this.isWarm, true);
-                        this.Move(item, ItemDestination.Cold, ItemRemovedReason.Evicted);
-                        CycleCold();
-                    }
-                }
-                else
-                {
-                    Interlocked.Increment(ref this.hotCount);
-                }
-            }
-        }
-
-        private void CycleHot()
-        {
-            if (this.hotCount > this.capacity.Hot)
-            {
-                CycleHotUnchecked(ItemRemovedReason.Evicted);
-            }
-        }
-
-        [MethodImpl(MethodImplOptions.AggressiveInlining)]
-        private void CycleHotUnchecked(ItemRemovedReason removedReason)
-        {
-            Interlocked.Decrement(ref this.hotCount);
-
-            if (this.hotQueue.TryDequeue(out var item))
-            {
-                var where = this.itemPolicy.RouteHot(item);
-                this.Move(item, where, removedReason);
-            }
-            else
-            {
-                Interlocked.Increment(ref this.hotCount);
-            }
-        }
-
-        private void CycleWarm()
-        {
-            if (this.warmCount > this.capacity.Warm)
-            {
-                CycleWarmUnchecked(ItemRemovedReason.Evicted);
-            }
-        }
-
-        [MethodImpl(MethodImplOptions.AggressiveInlining)]
-        private void CycleWarmUnchecked(ItemRemovedReason removedReason)
-        {
-            Interlocked.Decrement(ref this.warmCount);
-
-            if (this.warmQueue.TryDequeue(out var item))
-            {
-                var where = this.itemPolicy.RouteWarm(item);
-
-                // When the warm queue is full, we allow an overflow of 1 item before redirecting warm items to cold.
-                // This only happens when hit rate is high, in which case we can consider all items relatively equal in
-                // terms of which was least recently used.
-                if (where == ItemDestination.Warm && this.warmCount <= this.capacity.Warm)
-                {
-                    this.Move(item, where, removedReason);
-                }
-                else
-                {
-                    this.Move(item, ItemDestination.Cold, removedReason);
-                }
-            }
-            else
-            {
-                Interlocked.Increment(ref this.warmCount);
-            }
-        }
-
-        private void CycleCold()
-        {
-            if (this.coldCount > this.capacity.Cold)
-            {
-                TryRemoveCold(ItemRemovedReason.Evicted);
-            }
-        }
-
-        [MethodImpl(MethodImplOptions.AggressiveInlining)]
-        private bool TryRemoveCold(ItemRemovedReason removedReason)
-        {
-            Interlocked.Decrement(ref this.coldCount);
-
-            if (this.coldQueue.TryDequeue(out var item))
-            {
-                var where = this.itemPolicy.RouteCold(item);
-
-                if (where == ItemDestination.Warm && this.warmCount <= this.capacity.Warm)
-                {
-                    this.Move(item, where, removedReason);
-                    return false;
-                }
-                else
-                {
-                    this.Move(item, ItemDestination.Remove, removedReason);
-                    return true;
-                }
-            }
-            else
-            {
-                Interlocked.Increment(ref this.coldCount);
-                return false;
-            }            
-        }
-
-        [MethodImpl(MethodImplOptions.AggressiveInlining)]
-        private void Move(I item, ItemDestination where, ItemRemovedReason removedReason)
-        {
-            item.WasAccessed = false;
-
-            switch (where)
-            {
-                case ItemDestination.Warm:
-                    this.warmQueue.Enqueue(item);
-                    Interlocked.Increment(ref this.warmCount);
-                    break;
-                case ItemDestination.Cold:
-                    this.coldQueue.Enqueue(item);
-                    Interlocked.Increment(ref this.coldCount);
-                    break;
-                case ItemDestination.Remove:
-
-                    var kvp = new KeyValuePair<K, I>(item.Key, item);
-
-                    // hidden atomic remove
-                    // https://devblogs.microsoft.com/pfxteam/little-known-gems-atomic-conditional-removals-from-concurrentdictionary/
-                    if (((ICollection<KeyValuePair<K, I>>)this.dictionary).Remove(kvp))
-                    {
-                        item.WasRemoved = true;
-
-                        this.telemetryPolicy.OnItemRemoved(item.Key, item.Value, removedReason);
-
-                        lock (item)
-                        {
-                            Disposer<V>.Dispose(item.Value);
-                        }
-                    }
-                    break;
-            }
-        }
-
-        /// <summary>Returns an enumerator that iterates through the cache.</summary>
-        /// <returns>An enumerator for the cache.</returns>
-        /// <remarks>
-        /// The enumerator returned from the cache is safe to use concurrently with
-        /// reads and writes, however it does not represent a moment-in-time snapshot.  
-        /// The contents exposed through the enumerator may contain modifications
-        /// made after <see cref="GetEnumerator"/> was called.
-        /// </remarks>
-        IEnumerator IEnumerable.GetEnumerator()
-        {
-            return ((ConcurrentLruCore<K, V, I, P, T>)this).GetEnumerator();
-        }
-
-        // To get JIT optimizations, policies must be structs.
-        // If the structs are returned directly via properties, they will be copied. Since  
-        // telemetryPolicy is a mutable struct, copy is bad. One workaround is to store the 
-        // state within the struct in an object. Since the struct points to the same object
-        // it becomes immutable. However, this object is then somewhere else on the 
-        // heap, which slows down the policies with hit counter logic in benchmarks. Likely
-        // this approach keeps the structs data members in the same CPU cache line as the LRU.
-        private class Proxy : ICacheMetrics, ICacheEvents<K, V>
-        {
-            private readonly ConcurrentLruCore<K, V, I, P, T> lru;
-
-            public Proxy(ConcurrentLruCore<K, V, I, P, T> lru)
-            {
-                this.lru = lru;
-            }
-
-            public double HitRatio => lru.telemetryPolicy.HitRatio;
-
-            public long Total => lru.telemetryPolicy.Total;
-
-            public long Hits => lru.telemetryPolicy.Hits;
-
-            public long Misses => lru.telemetryPolicy.Misses;
-
-            public long Evicted => lru.telemetryPolicy.Evicted;
-
-            public event EventHandler<ItemRemovedEventArgs<K, V>> ItemRemoved
-            {
-                add { this.lru.telemetryPolicy.ItemRemoved += value; }
-                remove { this.lru.telemetryPolicy.ItemRemoved -= value; }
-            }
-        }
-    }
-}
-=======
-﻿using System;
-using System.Collections;
-using System.Collections.Concurrent;
-using System.Collections.Generic;
-using System.Linq;
-using System.Runtime.CompilerServices;
-using System.Text;
-using System.Threading;
-using System.Threading.Tasks;
-
-namespace BitFaster.Caching.Lru
-{
-    /// <summary>
-    /// Pseudo LRU implementation where LRU list is composed of 3 segments: hot, warm and cold. Cost of maintaining
-    /// segments is amortized across requests. Items are only cycled when capacity is exceeded. Pure read does
-    /// not cycle items if all segments are within capacity constraints.
-    /// There are no global locks. On cache miss, a new item is added. Tail items in each segment are dequeued,
-    /// examined, and are either enqueued or discarded.
-    /// This scheme of hot, warm and cold is based on the implementation used in MemCached described online here:
-    /// https://memcached.org/blog/modern-lru/
-    /// </summary>
-    /// <remarks>
-    /// Each segment has a capacity. When segment capacity is exceeded, items are moved as follows:
-    /// 1. New items are added to hot, WasAccessed = false
-    /// 2. When items are accessed, update WasAccessed = true
-    /// 3. When items are moved WasAccessed is set to false.
-    /// 4. When hot is full, hot tail is moved to either Warm or Cold depending on WasAccessed. 
-    /// 5. When warm is full, warm tail is moved to warm head or cold depending on WasAccessed.
-    /// 6. When cold is full, cold tail is moved to warm head or removed from dictionary on depending on WasAccessed.
-    /// </remarks>
-    public class ConcurrentLruCore<K, V, I, P, T> : ICache<K, V>, IAsyncCache<K, V>, IEnumerable<KeyValuePair<K, V>>
-        where I : LruItem<K, V>
-        where P : struct, IItemPolicy<K, V, I>
-        where T : struct, ITelemetryPolicy<K, V>
-    {
-        private readonly ConcurrentDictionary<K, I> dictionary;
-
-        private readonly ConcurrentQueue<I> hotQueue;
-        private readonly ConcurrentQueue<I> warmQueue;
-        private readonly ConcurrentQueue<I> coldQueue;
-
-        // maintain count outside ConcurrentQueue, since ConcurrentQueue.Count holds a global lock
-        private int hotCount;
-        private int warmCount;
-        private int coldCount;
-
-        private readonly ICapacityPartition capacity;
-
-        private readonly P itemPolicy;
-        private bool isWarm = false;
-
-        // Since T is a struct, making it readonly will force the runtime to make defensive copies
-        // if mutate methods are called. Therefore, field must be mutable to maintain count.
-        protected T telemetryPolicy;
-
-        public ConcurrentLruCore(
-            int concurrencyLevel,
-            ICapacityPartition capacity,
-            IEqualityComparer<K> comparer,
-            P itemPolicy,
-            T telemetryPolicy)
-        {
-            if (capacity == null)
-            {
-                throw new ArgumentNullException(nameof(capacity));
-            }
-
-            if (comparer == null)
-            {
-                throw new ArgumentNullException(nameof(comparer));
-            }
-
-            capacity.Validate();
-            this.capacity = capacity;
-
-            this.hotQueue = new ConcurrentQueue<I>();
-            this.warmQueue = new ConcurrentQueue<I>();
-            this.coldQueue = new ConcurrentQueue<I>();
-
-            int dictionaryCapacity = this.Capacity + 1;
-
-            this.dictionary = new ConcurrentDictionary<K, I>(concurrencyLevel, dictionaryCapacity, comparer);
-            this.itemPolicy = itemPolicy;
-            this.telemetryPolicy = telemetryPolicy;
-            this.telemetryPolicy.SetEventSource(this);
-        }
-
-        // No lock count: https://arbel.net/2013/02/03/best-practices-for-using-concurrentdictionary/
-        ///<inheritdoc/>
-        public int Count => this.dictionary.Skip(0).Count();
-
-        ///<inheritdoc/>
-        public int Capacity => this.capacity.Hot + this.capacity.Warm + this.capacity.Cold;
-
-        ///<inheritdoc/>
-        public ICacheMetrics Metrics => new Proxy(this);
-
-        ///<inheritdoc/>
-        public ICacheEvents<K, V> Events => new Proxy(this);
-
-        public CachePolicy Policy => CreatePolicy(this);
-
-        public int HotCount => this.hotCount;
-
-        public int WarmCount => this.warmCount;
-
-        public int ColdCount => this.coldCount;
-
-        /// <summary>
-        /// Gets a collection containing the keys in the cache.
-        /// </summary>
-        public ICollection<K> Keys => this.dictionary.Keys;
-
-        /// <summary>Returns an enumerator that iterates through the cache.</summary>
-        /// <returns>An enumerator for the cache.</returns>
-        /// <remarks>
-        /// The enumerator returned from the cache is safe to use concurrently with
-        /// reads and writes, however it does not represent a moment-in-time snapshot.  
-        /// The contents exposed through the enumerator may contain modifications
-        /// made after <see cref="GetEnumerator"/> was called.
-        /// </remarks>
-        public IEnumerator<KeyValuePair<K, V>> GetEnumerator()
-        {
-            foreach (var kvp in this.dictionary)
-            {
-                yield return new KeyValuePair<K, V>(kvp.Key, kvp.Value.Value);
-            }
-        }
-
-        ///<inheritdoc/>
-        public bool TryGet(K key, out V value)
-        {
-            if (dictionary.TryGetValue(key, out var item))
-            {
-                return GetOrDiscard(item, out value);
-            }
-
-            value = default;
-            this.telemetryPolicy.IncrementMiss();
-            return false;
-        }
-
-        // AggressiveInlining forces the JIT to inline policy.ShouldDiscard(). For LRU policy 
-        // the first branch is completely eliminated due to JIT time constant propogation.
-        [MethodImpl(MethodImplOptions.AggressiveInlining)]
-        private bool GetOrDiscard(I item, out V value)
-        {
-            if (this.itemPolicy.ShouldDiscard(item))
-            {
-                this.Move(item, ItemDestination.Remove, ItemRemovedReason.Evicted);
-                this.telemetryPolicy.IncrementMiss();
-                value = default;
-                return false;
-            }
-
-            value = item.Value;
-            this.itemPolicy.Touch(item);
-            this.telemetryPolicy.IncrementHit();
-            return true;
-        }
-
-        ///<inheritdoc/>
-        public V GetOrAdd(K key, Func<K, V> valueFactory)
-        {
-            while (true)
-            {        
-                if (this.TryGet(key, out var value))
-                {
-                    return value;
-                }
-
-                // The value factory may be called concurrently for the same key, but the first write to the dictionary wins.
-                // This is identical logic in ConcurrentDictionary.GetOrAdd method.
-                var newItem = this.itemPolicy.CreateItem(key, valueFactory(key));
-
-                if (this.dictionary.TryAdd(key, newItem))
-                {
-                    this.hotQueue.Enqueue(newItem);
-                    Interlocked.Increment(ref hotCount);
-                    Cycle();
-                    return newItem.Value;
-                }
-
-                Disposer<V>.Dispose(newItem.Value);
-            }
-        }
-
-        ///<inheritdoc/>
-        public async ValueTask<V> GetOrAddAsync(K key, Func<K, Task<V>> valueFactory)
-        {
-            while (true)
-            {
-                if (this.TryGet(key, out var value))
-                {
-                    return value;
-                }
-
-                // The value factory may be called concurrently for the same key, but the first write to the dictionary wins.
-                // This is identical logic in ConcurrentDictionary.GetOrAdd method.
-                var newItem = this.itemPolicy.CreateItem(key, await valueFactory(key).ConfigureAwait(false));
-
-                if (this.dictionary.TryAdd(key, newItem))
-                {
-                    this.hotQueue.Enqueue(newItem);
-                    Interlocked.Increment(ref hotCount);
-                    Cycle();
-                    return newItem.Value;
-                }
-
-                Disposer<V>.Dispose(newItem.Value);
-            }
-        }
-
-        ///<inheritdoc/>
-        public bool TryRemove(K key)
-        {
-            while (true)
-            { 
-                if (this.dictionary.TryGetValue(key, out var existing))
-                {
-                    var kvp = new KeyValuePair<K, I>(key, existing);
-
-                    // hidden atomic remove
-                    // https://devblogs.microsoft.com/pfxteam/little-known-gems-atomic-conditional-removals-from-concurrentdictionary/
-                    if (((ICollection<KeyValuePair<K, I>>)this.dictionary).Remove(kvp))
-                    {
-                        // Mark as not accessed, it will later be cycled out of the queues because it can never be fetched 
-                        // from the dictionary. Note: Hot/Warm/Cold count will reflect the removed item until it is cycled 
-                        // from the queue.
-                        existing.WasAccessed = false;
-                        existing.WasRemoved = true;
-
-                        this.telemetryPolicy.OnItemRemoved(existing.Key, existing.Value, ItemRemovedReason.Removed);
-
-                        // serialize dispose (common case dispose not thread safe)
-                        lock (existing)
-                        {
-                            Disposer<V>.Dispose(existing.Value);
-                        }
-
-                        return true;
-                    }
-
-                    // it existed, but we couldn't remove - this means value was replaced afer the TryGetValue (a race), try again
-                }
-                else
-                { 
-                    return false;
-                }
-            }
-        }
-
-        ///<inheritdoc/>
-        ///<remarks>Note: Calling this method does not affect LRU order.</remarks>
-        public bool TryUpdate(K key, V value)
-        {
-            if (this.dictionary.TryGetValue(key, out var existing))
-            {
-                lock (existing)
-                {
-                    if (!existing.WasRemoved)
-                    {
-                        V oldValue = existing.Value;
-                        existing.Value = value;
-                        this.itemPolicy.Update(existing);
-                        Disposer<V>.Dispose(oldValue);
-
-                        return true;
-                    }
-                }
-            }
-
-            return false;
-        }
-
-        ///<inheritdoc/>
-        ///<remarks>Note: Updates to existing items do not affect LRU order. Added items are at the top of the LRU.</remarks>
-        public void AddOrUpdate(K key, V value)
-        { 
-            while (true)
-            { 
-                // first, try to update
-                if (this.TryUpdate(key, value))
-                { 
-                    return;
-                }
-
-                // then try add
-                var newItem = this.itemPolicy.CreateItem(key, value);
-
-                if (this.dictionary.TryAdd(key, newItem))
-                {
-                    this.hotQueue.Enqueue(newItem);
-                    Interlocked.Increment(ref hotCount);
-                    Cycle();
-                    return;
-                }
-
-                // if both update and add failed there was a race, try again
-            }
-        }
-
-        ///<inheritdoc/>
-        public void Clear()
-        {
-            int count = this.Count();
-
-            for (int i = 0; i < count; i++)
-            {
-                CycleHotUnchecked(ItemRemovedReason.Cleared);
-                CycleWarmUnchecked(ItemRemovedReason.Cleared);
-                TryRemoveCold(ItemRemovedReason.Cleared);
-            }
-        }
-
-        /// <summary>
-        /// Trim the specified number of items from the cache. Removes all discardable items per IItemPolicy.ShouldDiscard(), then 
-        /// itemCount-discarded items in LRU order, if any.
-        /// </summary>
-        /// <param name="itemCount">The number of items to remove.</param>
-        /// <returns>The number of items removed from the cache.</returns>
-        /// <exception cref="ArgumentOutOfRangeException"><paramref name="itemCount"/> is less than 0./</exception>
-        /// <exception cref="ArgumentOutOfRangeException"><paramref name="itemCount"/> is greater than capacity./</exception>
-        /// <remarks>
-        /// Note: Trim affects LRU order. Calling Trim resets the internal accessed status of items.
-        /// </remarks>
-        public void Trim(int itemCount)
-        {
-            int capacity = this.Capacity;
-
-            if (itemCount < 1 || itemCount > capacity)
-            { 
-                throw new ArgumentOutOfRangeException(nameof(itemCount), "itemCount must be greater than or equal to one, and less than the capacity of the cache.");
-            }
-
-            // clamp itemCount to number of items actually in the cache
-            itemCount = Math.Min(itemCount, this.HotCount + this.WarmCount + this.ColdCount);
-
-            // first scan each queue for discardable items and remove them immediately. Note this can remove > itemCount items.
-            int itemsRemoved = this.itemPolicy.CanDiscard() ? TrimAllDiscardedItems() : 0;
-
-            TrimLiveItems(itemsRemoved, itemCount, capacity);
-        }
-
-        private void TrimExpired()
-        {
-            if (this.itemPolicy.CanDiscard())
-            {
-                this.TrimAllDiscardedItems();
-            }
-        }
-
-        protected int TrimAllDiscardedItems()
-        {
-            int itemsRemoved = 0;
-
-            void RemoveDiscardableItems(ConcurrentQueue<I> q, ref int queueCounter)
-            {
-                int localCount = queueCounter;
-
-                for (int i = 0; i < localCount; i++)
-                {
-                    if (q.TryDequeue(out var item))
-                    {
-                        if (this.itemPolicy.ShouldDiscard(item))
-                        {
-                            Interlocked.Decrement(ref queueCounter);
-                            this.Move(item, ItemDestination.Remove, ItemRemovedReason.Trimmed);
-                            itemsRemoved++;
-                        }
-                        else
-                        {
-                            q.Enqueue(item);
-                        }
-                    }
-                }
-            }
-
-            RemoveDiscardableItems(coldQueue, ref this.coldCount);
-            RemoveDiscardableItems(warmQueue, ref this.warmCount);
-            RemoveDiscardableItems(hotQueue, ref this.hotCount);
-
-            return itemsRemoved;
-        }
-
-        private void TrimLiveItems(int itemsRemoved, int itemCount, int capacity)
-        {
-            // If clear is called during trimming, it would be possible to get stuck in an infinite
-            // loop here. Instead quit after n consecutive failed attempts to move warm/hot to cold.
-            int trimWarmAttempts = 0;
-            int maxAttempts = this.capacity.Cold + 1;
-
-            while (itemsRemoved < itemCount && trimWarmAttempts < maxAttempts)
-            {
-                if (this.coldCount > 0)
-                {
-                    if (TryRemoveCold(ItemRemovedReason.Trimmed))
-                    {
-                        itemsRemoved++;
-                        trimWarmAttempts = 0;
-                    }
-
-                    TrimWarmOrHot();
-                }
-                else
-                {
-                    TrimWarmOrHot();
-                    trimWarmAttempts++;
-                }
-            }
-        }
-
-        private void TrimWarmOrHot()
-        {
-            if (this.warmCount > 0)
-            {
-                CycleWarmUnchecked(ItemRemovedReason.Trimmed);
-            }
-            else if (this.hotCount > 0)
-            {
-                CycleHotUnchecked(ItemRemovedReason.Trimmed);
-            }
-        }
-
-        private void Cycle()
-        {
-            if (isWarm)
-            {
-                // There will be races when queue count == queue capacity. Two threads may each dequeue items.
-                // This will prematurely free slots for the next caller. Each thread will still only cycle at most 5 items.
-                // Since TryDequeue is thread safe, only 1 thread can dequeue each item. Thus counts and queue state will always
-                // converge on correct over time.
-                CycleHot();
-
-                // Multi-threaded stress tests show that due to races, the warm and cold count can increase beyond capacity when
-                // hit rate is very high. Double cycle results in stable count under all conditions. When contention is low, 
-                // secondary cycles have no effect.
-                CycleWarm();
-                CycleWarm();
-                CycleCold();
-                CycleCold();
-            }
-            else
-            {
-                // fill up the warm queue with new items until warm is full.
-                // else during warmup the cache will only use the hot + cold queues until any item is requested twice.
-                CycleDuringWarmup();
-            }
-        }
-
-        private void CycleDuringWarmup()
-        {
-            // do nothing until hot is full
-            if (this.hotCount > this.capacity.Hot)
-            {
-                Interlocked.Decrement(ref this.hotCount);
-
-                if (this.hotQueue.TryDequeue(out var item))
-                {
-                    // always move to warm until it is full
-                    if (this.warmCount < this.capacity.Warm)
-                    {
-                        // If there is a race, we will potentially add multiple items to warm. Guard by cycling the queue.
-                        this.Move(item, ItemDestination.Warm, ItemRemovedReason.Evicted);
-                        CycleWarm();
-                    }
-                    else
-                    {
-                        // Else mark isWarm and move items to cold.
-                        // If there is a race, we will potentially add multiple items to cold. Guard by cycling the queue.
-                        Volatile.Write(ref this.isWarm, true);
-                        this.Move(item, ItemDestination.Cold, ItemRemovedReason.Evicted);
-                        CycleCold();
-                    }
-                }
-                else
-                {
-                    Interlocked.Increment(ref this.hotCount);
-                }
-            }
-        }
-
-        private void CycleHot()
-        {
-            if (this.hotCount > this.capacity.Hot)
-            {
-                CycleHotUnchecked(ItemRemovedReason.Evicted);
-            }
-        }
-
-        [MethodImpl(MethodImplOptions.AggressiveInlining)]
-        private void CycleHotUnchecked(ItemRemovedReason removedReason)
-        {
-            Interlocked.Decrement(ref this.hotCount);
-
-            if (this.hotQueue.TryDequeue(out var item))
-            {
-                var where = this.itemPolicy.RouteHot(item);
-                this.Move(item, where, removedReason);
-            }
-            else
-            {
-                Interlocked.Increment(ref this.hotCount);
-            }
-        }
-
-        private void CycleWarm()
-        {
-            if (this.warmCount > this.capacity.Warm)
-            {
-                CycleWarmUnchecked(ItemRemovedReason.Evicted);
-            }
-        }
-
-        [MethodImpl(MethodImplOptions.AggressiveInlining)]
-        private void CycleWarmUnchecked(ItemRemovedReason removedReason)
-        {
-            Interlocked.Decrement(ref this.warmCount);
-
-            if (this.warmQueue.TryDequeue(out var item))
-            {
-                var where = this.itemPolicy.RouteWarm(item);
-
-                // When the warm queue is full, we allow an overflow of 1 item before redirecting warm items to cold.
-                // This only happens when hit rate is high, in which case we can consider all items relatively equal in
-                // terms of which was least recently used.
-                if (where == ItemDestination.Warm && this.warmCount <= this.capacity.Warm)
-                {
-                    this.Move(item, where, removedReason);
-                }
-                else
-                {
-                    this.Move(item, ItemDestination.Cold, removedReason);
-                }
-            }
-            else
-            {
-                Interlocked.Increment(ref this.warmCount);
-            }
-        }
-
-        private void CycleCold()
-        {
-            if (this.coldCount > this.capacity.Cold)
-            {
-                TryRemoveCold(ItemRemovedReason.Evicted);
-            }
-        }
-
-        [MethodImpl(MethodImplOptions.AggressiveInlining)]
-        private bool TryRemoveCold(ItemRemovedReason removedReason)
-        {
-            Interlocked.Decrement(ref this.coldCount);
-
-            if (this.coldQueue.TryDequeue(out var item))
-            {
-                var where = this.itemPolicy.RouteCold(item);
-
-                if (where == ItemDestination.Warm && this.warmCount <= this.capacity.Warm)
-                {
-                    this.Move(item, where, removedReason);
-                    return false;
-                }
-                else
-                {
-                    this.Move(item, ItemDestination.Remove, removedReason);
-                    return true;
-                }
-            }
-            else
-            {
-                Interlocked.Increment(ref this.coldCount);
-                return false;
-            }            
-        }
-
-        [MethodImpl(MethodImplOptions.AggressiveInlining)]
-        private void Move(I item, ItemDestination where, ItemRemovedReason removedReason)
-        {
-            item.WasAccessed = false;
-
-            switch (where)
-            {
-                case ItemDestination.Warm:
-                    this.warmQueue.Enqueue(item);
-                    Interlocked.Increment(ref this.warmCount);
-                    break;
-                case ItemDestination.Cold:
-                    this.coldQueue.Enqueue(item);
-                    Interlocked.Increment(ref this.coldCount);
-                    break;
-                case ItemDestination.Remove:
-
-                    var kvp = new KeyValuePair<K, I>(item.Key, item);
-
-                    // hidden atomic remove
-                    // https://devblogs.microsoft.com/pfxteam/little-known-gems-atomic-conditional-removals-from-concurrentdictionary/
-                    if (((ICollection<KeyValuePair<K, I>>)this.dictionary).Remove(kvp))
-                    {
-                        item.WasRemoved = true;
-
-                        this.telemetryPolicy.OnItemRemoved(item.Key, item.Value, removedReason);
-
-                        lock (item)
-                        {
-                            Disposer<V>.Dispose(item.Value);
-                        }
-                    }
-                    break;
-            }
-        }
-
-        /// <summary>Returns an enumerator that iterates through the cache.</summary>
-        /// <returns>An enumerator for the cache.</returns>
-        /// <remarks>
-        /// The enumerator returned from the cache is safe to use concurrently with
-        /// reads and writes, however it does not represent a moment-in-time snapshot.  
-        /// The contents exposed through the enumerator may contain modifications
-        /// made after <see cref="GetEnumerator"/> was called.
-        /// </remarks>
-        IEnumerator IEnumerable.GetEnumerator()
-        {
-            return ((ConcurrentLruCore<K, V, I, P, T>)this).GetEnumerator();
-        }
-
-        private static CachePolicy CreatePolicy(ConcurrentLruCore<K, V, I, P, T> lru)
-        { 
-            var p = new Proxy(lru); 
-            return new CachePolicy(p, p); 
-        }
-
-        // To get JIT optimizations, policies must be structs.
-        // If the structs are returned directly via properties, they will be copied. Since  
-        // telemetryPolicy is a mutable struct, copy is bad. One workaround is to store the 
-        // state within the struct in an object. Since the struct points to the same object
-        // it becomes immutable. However, this object is then somewhere else on the 
-        // heap, which slows down the policies with hit counter logic in benchmarks. Likely
-        // this approach keeps the structs data members in the same CPU cache line as the LRU.
-        private class Proxy : ICacheMetrics, ICacheEvents<K, V>, IBoundedPolicy, ITimePolicy
-        {
-            private readonly ConcurrentLruCore<K, V, I, P, T> lru;
-
-            public Proxy(ConcurrentLruCore<K, V, I, P, T> lru)
-            {
-                this.lru = lru;
-            }
-
-            public double HitRatio => lru.telemetryPolicy.HitRatio;
-
-            public long Total => lru.telemetryPolicy.Total;
-
-            public long Hits => lru.telemetryPolicy.Hits;
-
-            public long Misses => lru.telemetryPolicy.Misses;
-
-            public long Evicted => lru.telemetryPolicy.Evicted;
-
-            public bool IsEnabled => (lru.telemetryPolicy as ICacheMetrics).IsEnabled;
-
-            public int Capacity => lru.Capacity;
-
-            public bool CanExpire => lru.itemPolicy.CanDiscard();
-
-            public TimeSpan TimeToLive => lru.itemPolicy.TimeToLive;
-
-            public event EventHandler<ItemRemovedEventArgs<K, V>> ItemRemoved
-            {
-                add { this.lru.telemetryPolicy.ItemRemoved += value; }
-                remove { this.lru.telemetryPolicy.ItemRemoved -= value; }
-            }
-
-            public void Trim(int itemCount)
-            {
-                lru.Trim(itemCount);
-            }
-
-            public void TrimExpired()
-            {
-                lru.TrimExpired();
-            }
-        }
-    }
-}
->>>>>>> 4b5c32d8
+﻿using System;
+using System.Collections;
+using System.Collections.Concurrent;
+using System.Collections.Generic;
+using System.Linq;
+using System.Runtime.CompilerServices;
+using System.Text;
+using System.Threading;
+using System.Threading.Tasks;
+
+namespace BitFaster.Caching.Lru
+{
+    /// <summary>
+    /// Pseudo LRU implementation where LRU list is composed of 3 segments: hot, warm and cold. Cost of maintaining
+    /// segments is amortized across requests. Items are only cycled when capacity is exceeded. Pure read does
+    /// not cycle items if all segments are within capacity constraints.
+    /// There are no global locks. On cache miss, a new item is added. Tail items in each segment are dequeued,
+    /// examined, and are either enqueued or discarded.
+    /// This scheme of hot, warm and cold is based on the implementation used in MemCached described online here:
+    /// https://memcached.org/blog/modern-lru/
+    /// </summary>
+    /// <remarks>
+    /// Each segment has a capacity. When segment capacity is exceeded, items are moved as follows:
+    /// 1. New items are added to hot, WasAccessed = false
+    /// 2. When items are accessed, update WasAccessed = true
+    /// 3. When items are moved WasAccessed is set to false.
+    /// 4. When hot is full, hot tail is moved to either Warm or Cold depending on WasAccessed. 
+    /// 5. When warm is full, warm tail is moved to warm head or cold depending on WasAccessed.
+    /// 6. When cold is full, cold tail is moved to warm head or removed from dictionary on depending on WasAccessed.
+    /// </remarks>
+    public class ConcurrentLruCore<K, V, I, P, T> : ICache<K, V>, IAsyncCache<K, V>, IEnumerable<KeyValuePair<K, V>>
+        where I : LruItem<K, V>
+        where P : struct, IItemPolicy<K, V, I>
+        where T : struct, ITelemetryPolicy<K, V>
+    {
+        private readonly ConcurrentDictionary<K, I> dictionary;
+
+        private readonly ConcurrentQueue<I> hotQueue;
+        private readonly ConcurrentQueue<I> warmQueue;
+        private readonly ConcurrentQueue<I> coldQueue;
+
+        // maintain count outside ConcurrentQueue, since ConcurrentQueue.Count holds a global lock
+        private int hotCount;
+        private int warmCount;
+        private int coldCount;
+
+        private readonly ICapacityPartition capacity;
+
+        private readonly P itemPolicy;
+        private bool isWarm = false;
+
+        // Since T is a struct, making it readonly will force the runtime to make defensive copies
+        // if mutate methods are called. Therefore, field must be mutable to maintain count.
+        protected T telemetryPolicy;
+
+        public ConcurrentLruCore(
+            int concurrencyLevel,
+            ICapacityPartition capacity,
+            IEqualityComparer<K> comparer,
+            P itemPolicy,
+            T telemetryPolicy)
+        {
+            if (capacity == null)
+            {
+                throw new ArgumentNullException(nameof(capacity));
+            }
+
+            if (comparer == null)
+            {
+                throw new ArgumentNullException(nameof(comparer));
+            }
+
+            capacity.Validate();
+            this.capacity = capacity;
+
+            this.hotQueue = new ConcurrentQueue<I>();
+            this.warmQueue = new ConcurrentQueue<I>();
+            this.coldQueue = new ConcurrentQueue<I>();
+
+            int dictionaryCapacity = this.Capacity + 1;
+
+            this.dictionary = new ConcurrentDictionary<K, I>(concurrencyLevel, dictionaryCapacity, comparer);
+            this.itemPolicy = itemPolicy;
+            this.telemetryPolicy = telemetryPolicy;
+            this.telemetryPolicy.SetEventSource(this);
+        }
+
+        // No lock count: https://arbel.net/2013/02/03/best-practices-for-using-concurrentdictionary/
+        ///<inheritdoc/>
+        public int Count => this.dictionary.Skip(0).Count();
+
+        ///<inheritdoc/>
+        public int Capacity => this.capacity.Hot + this.capacity.Warm + this.capacity.Cold;
+
+        ///<inheritdoc/>
+        public Optional<ICacheMetrics> Metrics => new Optional<ICacheMetrics>(new Proxy(this));
+
+        ///<inheritdoc/>
+        public Optional<ICacheEvents<K, V>> Events => new Optional<ICacheEvents<K, V>>(new Proxy(this));
+
+        public CachePolicy Policy => CreatePolicy(this);
+
+        public int HotCount => this.hotCount;
+
+        public int WarmCount => this.warmCount;
+
+        public int ColdCount => this.coldCount;
+
+        /// <summary>
+        /// Gets a collection containing the keys in the cache.
+        /// </summary>
+        public ICollection<K> Keys => this.dictionary.Keys;
+
+        /// <summary>Returns an enumerator that iterates through the cache.</summary>
+        /// <returns>An enumerator for the cache.</returns>
+        /// <remarks>
+        /// The enumerator returned from the cache is safe to use concurrently with
+        /// reads and writes, however it does not represent a moment-in-time snapshot.  
+        /// The contents exposed through the enumerator may contain modifications
+        /// made after <see cref="GetEnumerator"/> was called.
+        /// </remarks>
+        public IEnumerator<KeyValuePair<K, V>> GetEnumerator()
+        {
+            foreach (var kvp in this.dictionary)
+            {
+                yield return new KeyValuePair<K, V>(kvp.Key, kvp.Value.Value);
+            }
+        }
+
+        ///<inheritdoc/>
+        public bool TryGet(K key, out V value)
+        {
+            if (dictionary.TryGetValue(key, out var item))
+            {
+                return GetOrDiscard(item, out value);
+            }
+
+            value = default;
+            this.telemetryPolicy.IncrementMiss();
+            return false;
+        }
+
+        // AggressiveInlining forces the JIT to inline policy.ShouldDiscard(). For LRU policy 
+        // the first branch is completely eliminated due to JIT time constant propogation.
+        [MethodImpl(MethodImplOptions.AggressiveInlining)]
+        private bool GetOrDiscard(I item, out V value)
+        {
+            if (this.itemPolicy.ShouldDiscard(item))
+            {
+                this.Move(item, ItemDestination.Remove, ItemRemovedReason.Evicted);
+                this.telemetryPolicy.IncrementMiss();
+                value = default;
+                return false;
+            }
+
+            value = item.Value;
+            this.itemPolicy.Touch(item);
+            this.telemetryPolicy.IncrementHit();
+            return true;
+        }
+
+        ///<inheritdoc/>
+        public V GetOrAdd(K key, Func<K, V> valueFactory)
+        {
+            while (true)
+            {        
+                if (this.TryGet(key, out var value))
+                {
+                    return value;
+                }
+
+                // The value factory may be called concurrently for the same key, but the first write to the dictionary wins.
+                // This is identical logic in ConcurrentDictionary.GetOrAdd method.
+                var newItem = this.itemPolicy.CreateItem(key, valueFactory(key));
+
+                if (this.dictionary.TryAdd(key, newItem))
+                {
+                    this.hotQueue.Enqueue(newItem);
+                    Interlocked.Increment(ref hotCount);
+                    Cycle();
+                    return newItem.Value;
+                }
+
+                Disposer<V>.Dispose(newItem.Value);
+            }
+        }
+
+        ///<inheritdoc/>
+        public async ValueTask<V> GetOrAddAsync(K key, Func<K, Task<V>> valueFactory)
+        {
+            while (true)
+            {
+                if (this.TryGet(key, out var value))
+                {
+                    return value;
+                }
+
+                // The value factory may be called concurrently for the same key, but the first write to the dictionary wins.
+                // This is identical logic in ConcurrentDictionary.GetOrAdd method.
+                var newItem = this.itemPolicy.CreateItem(key, await valueFactory(key).ConfigureAwait(false));
+
+                if (this.dictionary.TryAdd(key, newItem))
+                {
+                    this.hotQueue.Enqueue(newItem);
+                    Interlocked.Increment(ref hotCount);
+                    Cycle();
+                    return newItem.Value;
+                }
+
+                Disposer<V>.Dispose(newItem.Value);
+            }
+        }
+
+        ///<inheritdoc/>
+        public bool TryRemove(K key)
+        {
+            while (true)
+            { 
+                if (this.dictionary.TryGetValue(key, out var existing))
+                {
+                    var kvp = new KeyValuePair<K, I>(key, existing);
+
+                    // hidden atomic remove
+                    // https://devblogs.microsoft.com/pfxteam/little-known-gems-atomic-conditional-removals-from-concurrentdictionary/
+                    if (((ICollection<KeyValuePair<K, I>>)this.dictionary).Remove(kvp))
+                    {
+                        // Mark as not accessed, it will later be cycled out of the queues because it can never be fetched 
+                        // from the dictionary. Note: Hot/Warm/Cold count will reflect the removed item until it is cycled 
+                        // from the queue.
+                        existing.WasAccessed = false;
+                        existing.WasRemoved = true;
+
+                        this.telemetryPolicy.OnItemRemoved(existing.Key, existing.Value, ItemRemovedReason.Removed);
+
+                        // serialize dispose (common case dispose not thread safe)
+                        lock (existing)
+                        {
+                            Disposer<V>.Dispose(existing.Value);
+                        }
+
+                        return true;
+                    }
+
+                    // it existed, but we couldn't remove - this means value was replaced afer the TryGetValue (a race), try again
+                }
+                else
+                { 
+                    return false;
+                }
+            }
+        }
+
+        ///<inheritdoc/>
+        ///<remarks>Note: Calling this method does not affect LRU order.</remarks>
+        public bool TryUpdate(K key, V value)
+        {
+            if (this.dictionary.TryGetValue(key, out var existing))
+            {
+                lock (existing)
+                {
+                    if (!existing.WasRemoved)
+                    {
+                        V oldValue = existing.Value;
+                        existing.Value = value;
+                        this.itemPolicy.Update(existing);
+                        Disposer<V>.Dispose(oldValue);
+
+                        return true;
+                    }
+                }
+            }
+
+            return false;
+        }
+
+        ///<inheritdoc/>
+        ///<remarks>Note: Updates to existing items do not affect LRU order. Added items are at the top of the LRU.</remarks>
+        public void AddOrUpdate(K key, V value)
+        { 
+            while (true)
+            { 
+                // first, try to update
+                if (this.TryUpdate(key, value))
+                { 
+                    return;
+                }
+
+                // then try add
+                var newItem = this.itemPolicy.CreateItem(key, value);
+
+                if (this.dictionary.TryAdd(key, newItem))
+                {
+                    this.hotQueue.Enqueue(newItem);
+                    Interlocked.Increment(ref hotCount);
+                    Cycle();
+                    return;
+                }
+
+                // if both update and add failed there was a race, try again
+            }
+        }
+
+        ///<inheritdoc/>
+        public void Clear()
+        {
+            int count = this.Count();
+
+            for (int i = 0; i < count; i++)
+            {
+                CycleHotUnchecked(ItemRemovedReason.Cleared);
+                CycleWarmUnchecked(ItemRemovedReason.Cleared);
+                TryRemoveCold(ItemRemovedReason.Cleared);
+            }
+        }
+
+        /// <summary>
+        /// Trim the specified number of items from the cache. Removes all discardable items per IItemPolicy.ShouldDiscard(), then 
+        /// itemCount-discarded items in LRU order, if any.
+        /// </summary>
+        /// <param name="itemCount">The number of items to remove.</param>
+        /// <returns>The number of items removed from the cache.</returns>
+        /// <exception cref="ArgumentOutOfRangeException"><paramref name="itemCount"/> is less than 0./</exception>
+        /// <exception cref="ArgumentOutOfRangeException"><paramref name="itemCount"/> is greater than capacity./</exception>
+        /// <remarks>
+        /// Note: Trim affects LRU order. Calling Trim resets the internal accessed status of items.
+        /// </remarks>
+        public void Trim(int itemCount)
+        {
+            int capacity = this.Capacity;
+
+            if (itemCount < 1 || itemCount > capacity)
+            { 
+                throw new ArgumentOutOfRangeException(nameof(itemCount), "itemCount must be greater than or equal to one, and less than the capacity of the cache.");
+            }
+
+            // clamp itemCount to number of items actually in the cache
+            itemCount = Math.Min(itemCount, this.HotCount + this.WarmCount + this.ColdCount);
+
+            // first scan each queue for discardable items and remove them immediately. Note this can remove > itemCount items.
+            int itemsRemoved = this.itemPolicy.CanDiscard() ? TrimAllDiscardedItems() : 0;
+
+            TrimLiveItems(itemsRemoved, itemCount, capacity);
+        }
+
+        private void TrimExpired()
+        {
+            if (this.itemPolicy.CanDiscard())
+            {
+                this.TrimAllDiscardedItems();
+            }
+        }
+
+        protected int TrimAllDiscardedItems()
+        {
+            int itemsRemoved = 0;
+
+            void RemoveDiscardableItems(ConcurrentQueue<I> q, ref int queueCounter)
+            {
+                int localCount = queueCounter;
+
+                for (int i = 0; i < localCount; i++)
+                {
+                    if (q.TryDequeue(out var item))
+                    {
+                        if (this.itemPolicy.ShouldDiscard(item))
+                        {
+                            Interlocked.Decrement(ref queueCounter);
+                            this.Move(item, ItemDestination.Remove, ItemRemovedReason.Trimmed);
+                            itemsRemoved++;
+                        }
+                        else
+                        {
+                            q.Enqueue(item);
+                        }
+                    }
+                }
+            }
+
+            RemoveDiscardableItems(coldQueue, ref this.coldCount);
+            RemoveDiscardableItems(warmQueue, ref this.warmCount);
+            RemoveDiscardableItems(hotQueue, ref this.hotCount);
+
+            return itemsRemoved;
+        }
+
+        private void TrimLiveItems(int itemsRemoved, int itemCount, int capacity)
+        {
+            // If clear is called during trimming, it would be possible to get stuck in an infinite
+            // loop here. Instead quit after n consecutive failed attempts to move warm/hot to cold.
+            int trimWarmAttempts = 0;
+            int maxAttempts = this.capacity.Cold + 1;
+
+            while (itemsRemoved < itemCount && trimWarmAttempts < maxAttempts)
+            {
+                if (this.coldCount > 0)
+                {
+                    if (TryRemoveCold(ItemRemovedReason.Trimmed))
+                    {
+                        itemsRemoved++;
+                        trimWarmAttempts = 0;
+                    }
+
+                    TrimWarmOrHot();
+                }
+                else
+                {
+                    TrimWarmOrHot();
+                    trimWarmAttempts++;
+                }
+            }
+        }
+
+        private void TrimWarmOrHot()
+        {
+            if (this.warmCount > 0)
+            {
+                CycleWarmUnchecked(ItemRemovedReason.Trimmed);
+            }
+            else if (this.hotCount > 0)
+            {
+                CycleHotUnchecked(ItemRemovedReason.Trimmed);
+            }
+        }
+
+        private void Cycle()
+        {
+            if (isWarm)
+            {
+                // There will be races when queue count == queue capacity. Two threads may each dequeue items.
+                // This will prematurely free slots for the next caller. Each thread will still only cycle at most 5 items.
+                // Since TryDequeue is thread safe, only 1 thread can dequeue each item. Thus counts and queue state will always
+                // converge on correct over time.
+                CycleHot();
+
+                // Multi-threaded stress tests show that due to races, the warm and cold count can increase beyond capacity when
+                // hit rate is very high. Double cycle results in stable count under all conditions. When contention is low, 
+                // secondary cycles have no effect.
+                CycleWarm();
+                CycleWarm();
+                CycleCold();
+                CycleCold();
+            }
+            else
+            {
+                // fill up the warm queue with new items until warm is full.
+                // else during warmup the cache will only use the hot + cold queues until any item is requested twice.
+                CycleDuringWarmup();
+            }
+        }
+
+        private void CycleDuringWarmup()
+        {
+            // do nothing until hot is full
+            if (this.hotCount > this.capacity.Hot)
+            {
+                Interlocked.Decrement(ref this.hotCount);
+
+                if (this.hotQueue.TryDequeue(out var item))
+                {
+                    // always move to warm until it is full
+                    if (this.warmCount < this.capacity.Warm)
+                    {
+                        // If there is a race, we will potentially add multiple items to warm. Guard by cycling the queue.
+                        this.Move(item, ItemDestination.Warm, ItemRemovedReason.Evicted);
+                        CycleWarm();
+                    }
+                    else
+                    {
+                        // Else mark isWarm and move items to cold.
+                        // If there is a race, we will potentially add multiple items to cold. Guard by cycling the queue.
+                        Volatile.Write(ref this.isWarm, true);
+                        this.Move(item, ItemDestination.Cold, ItemRemovedReason.Evicted);
+                        CycleCold();
+                    }
+                }
+                else
+                {
+                    Interlocked.Increment(ref this.hotCount);
+                }
+            }
+        }
+
+        private void CycleHot()
+        {
+            if (this.hotCount > this.capacity.Hot)
+            {
+                CycleHotUnchecked(ItemRemovedReason.Evicted);
+            }
+        }
+
+        [MethodImpl(MethodImplOptions.AggressiveInlining)]
+        private void CycleHotUnchecked(ItemRemovedReason removedReason)
+        {
+            Interlocked.Decrement(ref this.hotCount);
+
+            if (this.hotQueue.TryDequeue(out var item))
+            {
+                var where = this.itemPolicy.RouteHot(item);
+                this.Move(item, where, removedReason);
+            }
+            else
+            {
+                Interlocked.Increment(ref this.hotCount);
+            }
+        }
+
+        private void CycleWarm()
+        {
+            if (this.warmCount > this.capacity.Warm)
+            {
+                CycleWarmUnchecked(ItemRemovedReason.Evicted);
+            }
+        }
+
+        [MethodImpl(MethodImplOptions.AggressiveInlining)]
+        private void CycleWarmUnchecked(ItemRemovedReason removedReason)
+        {
+            Interlocked.Decrement(ref this.warmCount);
+
+            if (this.warmQueue.TryDequeue(out var item))
+            {
+                var where = this.itemPolicy.RouteWarm(item);
+
+                // When the warm queue is full, we allow an overflow of 1 item before redirecting warm items to cold.
+                // This only happens when hit rate is high, in which case we can consider all items relatively equal in
+                // terms of which was least recently used.
+                if (where == ItemDestination.Warm && this.warmCount <= this.capacity.Warm)
+                {
+                    this.Move(item, where, removedReason);
+                }
+                else
+                {
+                    this.Move(item, ItemDestination.Cold, removedReason);
+                }
+            }
+            else
+            {
+                Interlocked.Increment(ref this.warmCount);
+            }
+        }
+
+        private void CycleCold()
+        {
+            if (this.coldCount > this.capacity.Cold)
+            {
+                TryRemoveCold(ItemRemovedReason.Evicted);
+            }
+        }
+
+        [MethodImpl(MethodImplOptions.AggressiveInlining)]
+        private bool TryRemoveCold(ItemRemovedReason removedReason)
+        {
+            Interlocked.Decrement(ref this.coldCount);
+
+            if (this.coldQueue.TryDequeue(out var item))
+            {
+                var where = this.itemPolicy.RouteCold(item);
+
+                if (where == ItemDestination.Warm && this.warmCount <= this.capacity.Warm)
+                {
+                    this.Move(item, where, removedReason);
+                    return false;
+                }
+                else
+                {
+                    this.Move(item, ItemDestination.Remove, removedReason);
+                    return true;
+                }
+            }
+            else
+            {
+                Interlocked.Increment(ref this.coldCount);
+                return false;
+            }            
+        }
+
+        [MethodImpl(MethodImplOptions.AggressiveInlining)]
+        private void Move(I item, ItemDestination where, ItemRemovedReason removedReason)
+        {
+            item.WasAccessed = false;
+
+            switch (where)
+            {
+                case ItemDestination.Warm:
+                    this.warmQueue.Enqueue(item);
+                    Interlocked.Increment(ref this.warmCount);
+                    break;
+                case ItemDestination.Cold:
+                    this.coldQueue.Enqueue(item);
+                    Interlocked.Increment(ref this.coldCount);
+                    break;
+                case ItemDestination.Remove:
+
+                    var kvp = new KeyValuePair<K, I>(item.Key, item);
+
+                    // hidden atomic remove
+                    // https://devblogs.microsoft.com/pfxteam/little-known-gems-atomic-conditional-removals-from-concurrentdictionary/
+                    if (((ICollection<KeyValuePair<K, I>>)this.dictionary).Remove(kvp))
+                    {
+                        item.WasRemoved = true;
+
+                        this.telemetryPolicy.OnItemRemoved(item.Key, item.Value, removedReason);
+
+                        lock (item)
+                        {
+                            Disposer<V>.Dispose(item.Value);
+                        }
+                    }
+                    break;
+            }
+        }
+
+        /// <summary>Returns an enumerator that iterates through the cache.</summary>
+        /// <returns>An enumerator for the cache.</returns>
+        /// <remarks>
+        /// The enumerator returned from the cache is safe to use concurrently with
+        /// reads and writes, however it does not represent a moment-in-time snapshot.  
+        /// The contents exposed through the enumerator may contain modifications
+        /// made after <see cref="GetEnumerator"/> was called.
+        /// </remarks>
+        IEnumerator IEnumerable.GetEnumerator()
+        {
+            return ((ConcurrentLruCore<K, V, I, P, T>)this).GetEnumerator();
+        }
+
+        private static CachePolicy CreatePolicy(ConcurrentLruCore<K, V, I, P, T> lru)
+        { 
+            var p = new Proxy(lru); 
+            return new CachePolicy(new Optional<IBoundedPolicy>(p), new Optional<ITimePolicy>(p)); 
+        }
+
+        // To get JIT optimizations, policies must be structs.
+        // If the structs are returned directly via properties, they will be copied. Since  
+        // telemetryPolicy is a mutable struct, copy is bad. One workaround is to store the 
+        // state within the struct in an object. Since the struct points to the same object
+        // it becomes immutable. However, this object is then somewhere else on the 
+        // heap, which slows down the policies with hit counter logic in benchmarks. Likely
+        // this approach keeps the structs data members in the same CPU cache line as the LRU.
+        private class Proxy : ICacheMetrics, ICacheEvents<K, V>, IBoundedPolicy, ITimePolicy
+        {
+            private readonly ConcurrentLruCore<K, V, I, P, T> lru;
+
+            public Proxy(ConcurrentLruCore<K, V, I, P, T> lru)
+            {
+                this.lru = lru;
+            }
+
+            public double HitRatio => lru.telemetryPolicy.HitRatio;
+
+            public long Total => lru.telemetryPolicy.Total;
+
+            public long Hits => lru.telemetryPolicy.Hits;
+
+            public long Misses => lru.telemetryPolicy.Misses;
+
+            public long Evicted => lru.telemetryPolicy.Evicted;
+
+            public int Capacity => lru.Capacity;
+
+            public bool CanExpire => lru.itemPolicy.CanDiscard();
+
+            public TimeSpan TimeToLive => lru.itemPolicy.TimeToLive;
+
+            public event EventHandler<ItemRemovedEventArgs<K, V>> ItemRemoved
+            {
+                add { this.lru.telemetryPolicy.ItemRemoved += value; }
+                remove { this.lru.telemetryPolicy.ItemRemoved -= value; }
+            }
+
+            public void Trim(int itemCount)
+            {
+                lru.Trim(itemCount);
+            }
+
+            public void TrimExpired()
+            {
+                lru.TrimExpired();
+            }
+        }
+    }
+}