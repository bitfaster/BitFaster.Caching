﻿using System;
using System.Diagnostics;
using System.Runtime.CompilerServices;

namespace BitFaster.Caching.Lru
{
#if !NETCOREAPP3_0_OR_GREATER
    /// <summary>
    /// Implement an expire after access policy.
    /// </summary>    
    /// <remarks>
    /// This class measures time using Stopwatch.GetTimestamp() with a resolution of ~1us.
    /// </remarks>
<<<<<<< HEAD
    public readonly struct AfterAccessLongTicksPolicy<K, V> : IItemPolicy<K, V, LongTickCountLruItem<K, V>>
=======
    internal readonly struct AfterAccessLongTicksPolicy<K, V> : IItemPolicy<K, V, LongTickCountLruItem<K, V>>
>>>>>>> 0f53f0be
    {
        private readonly long timeToLive;
        private readonly Time time;

        ///<inheritdoc/>
        public TimeSpan TimeToLive => StopwatchTickConverter.FromTicks(timeToLive);

        /// <summary>
        /// Initializes a new instance of the TLruLongTicksPolicy class with the specified time to live.
        /// </summary>
        /// <param name="timeToLive">The time to live.</param>
        public AfterAccessLongTicksPolicy(TimeSpan timeToLive)
        {
            this.timeToLive = StopwatchTickConverter.ToTicks(timeToLive);
            this.time = new Time();
        }

        ///<inheritdoc/>
        [MethodImpl(MethodImplOptions.AggressiveInlining)]
        public LongTickCountLruItem<K, V> CreateItem(K key, V value)
        {
            return new LongTickCountLruItem<K, V>(key, value, Stopwatch.GetTimestamp());
        }

        ///<inheritdoc/>
        [MethodImpl(MethodImplOptions.AggressiveInlining)]
        public void Touch(LongTickCountLruItem<K, V> item)
        {
            item.TickCount = this.time.Last;
            item.WasAccessed = true;
        }

        ///<inheritdoc/>
        [MethodImpl(MethodImplOptions.AggressiveInlining)]
        public void Update(LongTickCountLruItem<K, V> item)
        {
            item.TickCount = Stopwatch.GetTimestamp();
        }

        ///<inheritdoc/>
        [MethodImpl(MethodImplOptions.AggressiveInlining)]
        public bool ShouldDiscard(LongTickCountLruItem<K, V> item)
        {
            this.time.Last = Stopwatch.GetTimestamp();
            if (this.time.Last - item.TickCount > this.timeToLive)
            {
                return true;
            }

            return false;
        }

        ///<inheritdoc/>
        [MethodImpl(MethodImplOptions.AggressiveInlining)]
        public bool CanDiscard()
        {
            return true;
        }

        ///<inheritdoc/>
        [MethodImpl(MethodImplOptions.AggressiveInlining)]
        public ItemDestination RouteHot(LongTickCountLruItem<K, V> item)
        {
            if (this.ShouldDiscard(item))
            {
                return ItemDestination.Remove;
            }

            if (item.WasAccessed)
            {
                return ItemDestination.Warm;
            }

            return ItemDestination.Cold;
        }

        ///<inheritdoc/>
        [MethodImpl(MethodImplOptions.AggressiveInlining)]
        public ItemDestination RouteWarm(LongTickCountLruItem<K, V> item)
        {
            if (this.ShouldDiscard(item))
            {
                return ItemDestination.Remove;
            }

            if (item.WasAccessed)
            {
                return ItemDestination.Warm;
            }

            return ItemDestination.Cold;
        }

        ///<inheritdoc/>
        [MethodImpl(MethodImplOptions.AggressiveInlining)]
        public ItemDestination RouteCold(LongTickCountLruItem<K, V> item)
        {
            if (this.ShouldDiscard(item))
            {
                return ItemDestination.Remove;
            }

            if (item.WasAccessed)
            {
                return ItemDestination.Warm;
            }

            return ItemDestination.Remove;
        }

    }
#endif
}
<|MERGE_RESOLUTION|>--- conflicted
+++ resolved
@@ -1,131 +1,127 @@
-﻿using System;
-using System.Diagnostics;
-using System.Runtime.CompilerServices;
-
-namespace BitFaster.Caching.Lru
-{
-#if !NETCOREAPP3_0_OR_GREATER
-    /// <summary>
-    /// Implement an expire after access policy.
-    /// </summary>    
-    /// <remarks>
-    /// This class measures time using Stopwatch.GetTimestamp() with a resolution of ~1us.
-    /// </remarks>
-<<<<<<< HEAD
-    public readonly struct AfterAccessLongTicksPolicy<K, V> : IItemPolicy<K, V, LongTickCountLruItem<K, V>>
-=======
-    internal readonly struct AfterAccessLongTicksPolicy<K, V> : IItemPolicy<K, V, LongTickCountLruItem<K, V>>
->>>>>>> 0f53f0be
-    {
-        private readonly long timeToLive;
-        private readonly Time time;
-
-        ///<inheritdoc/>
-        public TimeSpan TimeToLive => StopwatchTickConverter.FromTicks(timeToLive);
-
-        /// <summary>
-        /// Initializes a new instance of the TLruLongTicksPolicy class with the specified time to live.
-        /// </summary>
-        /// <param name="timeToLive">The time to live.</param>
-        public AfterAccessLongTicksPolicy(TimeSpan timeToLive)
-        {
-            this.timeToLive = StopwatchTickConverter.ToTicks(timeToLive);
-            this.time = new Time();
-        }
-
-        ///<inheritdoc/>
-        [MethodImpl(MethodImplOptions.AggressiveInlining)]
-        public LongTickCountLruItem<K, V> CreateItem(K key, V value)
-        {
-            return new LongTickCountLruItem<K, V>(key, value, Stopwatch.GetTimestamp());
-        }
-
-        ///<inheritdoc/>
-        [MethodImpl(MethodImplOptions.AggressiveInlining)]
-        public void Touch(LongTickCountLruItem<K, V> item)
-        {
-            item.TickCount = this.time.Last;
-            item.WasAccessed = true;
-        }
-
-        ///<inheritdoc/>
-        [MethodImpl(MethodImplOptions.AggressiveInlining)]
-        public void Update(LongTickCountLruItem<K, V> item)
-        {
-            item.TickCount = Stopwatch.GetTimestamp();
-        }
-
-        ///<inheritdoc/>
-        [MethodImpl(MethodImplOptions.AggressiveInlining)]
-        public bool ShouldDiscard(LongTickCountLruItem<K, V> item)
-        {
-            this.time.Last = Stopwatch.GetTimestamp();
-            if (this.time.Last - item.TickCount > this.timeToLive)
-            {
-                return true;
-            }
-
-            return false;
-        }
-
-        ///<inheritdoc/>
-        [MethodImpl(MethodImplOptions.AggressiveInlining)]
-        public bool CanDiscard()
-        {
-            return true;
-        }
-
-        ///<inheritdoc/>
-        [MethodImpl(MethodImplOptions.AggressiveInlining)]
-        public ItemDestination RouteHot(LongTickCountLruItem<K, V> item)
-        {
-            if (this.ShouldDiscard(item))
-            {
-                return ItemDestination.Remove;
-            }
-
-            if (item.WasAccessed)
-            {
-                return ItemDestination.Warm;
-            }
-
-            return ItemDestination.Cold;
-        }
-
-        ///<inheritdoc/>
-        [MethodImpl(MethodImplOptions.AggressiveInlining)]
-        public ItemDestination RouteWarm(LongTickCountLruItem<K, V> item)
-        {
-            if (this.ShouldDiscard(item))
-            {
-                return ItemDestination.Remove;
-            }
-
-            if (item.WasAccessed)
-            {
-                return ItemDestination.Warm;
-            }
-
-            return ItemDestination.Cold;
-        }
-
-        ///<inheritdoc/>
-        [MethodImpl(MethodImplOptions.AggressiveInlining)]
-        public ItemDestination RouteCold(LongTickCountLruItem<K, V> item)
-        {
-            if (this.ShouldDiscard(item))
-            {
-                return ItemDestination.Remove;
-            }
-
-            if (item.WasAccessed)
-            {
-                return ItemDestination.Warm;
-            }
-
-            return ItemDestination.Remove;
-        }
-
-    }
-#endif
-}
+﻿using System;
+using System.Diagnostics;
+using System.Runtime.CompilerServices;
+
+namespace BitFaster.Caching.Lru
+{
+#if !NETCOREAPP3_0_OR_GREATER
+    /// <summary>
+    /// Implement an expire after access policy.
+    /// </summary>    
+    /// <remarks>
+    /// This class measures time using Stopwatch.GetTimestamp() with a resolution of ~1us.
+    /// </remarks>
+    internal readonly struct AfterAccessLongTicksPolicy<K, V> : IItemPolicy<K, V, LongTickCountLruItem<K, V>>
+    {
+        private readonly long timeToLive;
+        private readonly Time time;
+
+        ///<inheritdoc/>
+        public TimeSpan TimeToLive => StopwatchTickConverter.FromTicks(timeToLive);
+
+        /// <summary>
+        /// Initializes a new instance of the TLruLongTicksPolicy class with the specified time to live.
+        /// </summary>
+        /// <param name="timeToLive">The time to live.</param>
+        public AfterAccessLongTicksPolicy(TimeSpan timeToLive)
+        {
+            this.timeToLive = StopwatchTickConverter.ToTicks(timeToLive);
+            this.time = new Time();
+        }
+
+        ///<inheritdoc/>
+        [MethodImpl(MethodImplOptions.AggressiveInlining)]
+        public LongTickCountLruItem<K, V> CreateItem(K key, V value)
+        {
+            return new LongTickCountLruItem<K, V>(key, value, Stopwatch.GetTimestamp());
+        }
+
+        ///<inheritdoc/>
+        [MethodImpl(MethodImplOptions.AggressiveInlining)]
+        public void Touch(LongTickCountLruItem<K, V> item)
+        {
+            item.TickCount = this.time.Last;
+            item.WasAccessed = true;
+        }
+
+        ///<inheritdoc/>
+        [MethodImpl(MethodImplOptions.AggressiveInlining)]
+        public void Update(LongTickCountLruItem<K, V> item)
+        {
+            item.TickCount = Stopwatch.GetTimestamp();
+        }
+
+        ///<inheritdoc/>
+        [MethodImpl(MethodImplOptions.AggressiveInlining)]
+        public bool ShouldDiscard(LongTickCountLruItem<K, V> item)
+        {
+            this.time.Last = Stopwatch.GetTimestamp();
+            if (this.time.Last - item.TickCount > this.timeToLive)
+            {
+                return true;
+            }
+
+            return false;
+        }
+
+        ///<inheritdoc/>
+        [MethodImpl(MethodImplOptions.AggressiveInlining)]
+        public bool CanDiscard()
+        {
+            return true;
+        }
+
+        ///<inheritdoc/>
+        [MethodImpl(MethodImplOptions.AggressiveInlining)]
+        public ItemDestination RouteHot(LongTickCountLruItem<K, V> item)
+        {
+            if (this.ShouldDiscard(item))
+            {
+                return ItemDestination.Remove;
+            }
+
+            if (item.WasAccessed)
+            {
+                return ItemDestination.Warm;
+            }
+
+            return ItemDestination.Cold;
+        }
+
+        ///<inheritdoc/>
+        [MethodImpl(MethodImplOptions.AggressiveInlining)]
+        public ItemDestination RouteWarm(LongTickCountLruItem<K, V> item)
+        {
+            if (this.ShouldDiscard(item))
+            {
+                return ItemDestination.Remove;
+            }
+
+            if (item.WasAccessed)
+            {
+                return ItemDestination.Warm;
+            }
+
+            return ItemDestination.Cold;
+        }
+
+        ///<inheritdoc/>
+        [MethodImpl(MethodImplOptions.AggressiveInlining)]
+        public ItemDestination RouteCold(LongTickCountLruItem<K, V> item)
+        {
+            if (this.ShouldDiscard(item))
+            {
+                return ItemDestination.Remove;
+            }
+
+            if (item.WasAccessed)
+            {
+                return ItemDestination.Warm;
+            }
+
+            return ItemDestination.Remove;
+        }
+
+    }
+#endif
+}