﻿using BenchmarkDotNet.Attributes;
using BitFaster.Caching;
using BitFaster.Caching.Benchmarks.Lru;
using BitFaster.Caching.Lru;
using Microsoft.Extensions.Caching.Memory;
using System;
using System.Collections.Concurrent;
using System.Collections.Generic;
using System.Linq;
using System.Text;
using System.Threading.Tasks;

namespace BitFaster.Caching.Benchmarks
{
    //BenchmarkDotNet=v0.13.1, OS=Windows 10.0.22000
    //Intel Xeon W-2133 CPU 3.60GHz, 1 CPU, 12 logical and 6 physical cores
    //.NET SDK= 6.0.100
    //  [Host]     : .NET 6.0.0 (6.0.21.52210), X64 RyuJIT
    //  DefaultJob : .NET 6.0.0 (6.0.21.52210), X64 RyuJIT


    //|                   Method |       Mean |     Error |    StdDev | Ratio | RatioSD | Code Size |  Gen 0 | Allocated |
    //|------------------------- |-----------:|----------:|----------:|------:|--------:|----------:|-------:|----------:|
<<<<<<< HEAD
    //|     ConcurrentDictionary |   7.730 ns | 0.0457 ns | 0.0427 ns |  1.00 |    0.00 |     340 B |      - |         - |
    //|        FastConcurrentLru |   9.524 ns | 0.0147 ns | 0.0122 ns |  1.23 |    0.01 |     427 B |      - |         - |
    //|            ConcurrentLru |  13.872 ns | 0.2476 ns | 0.2195 ns |  1.79 |    0.03 |     453 B |      - |         - |
    //|       FastConcurrentTLru |  25.819 ns | 0.1336 ns | 0.1250 ns |  3.34 |    0.03 |     613 B |      - |         - |
    //|           ConcurrentTLru |  30.176 ns | 0.5099 ns | 0.4520 ns |  3.90 |    0.06 |     688 B |      - |         - |
    //|               ClassicLru |  48.357 ns | 0.6203 ns | 0.5802 ns |  6.26 |    0.08 |     738 B |      - |         - |
    //|    RuntimeMemoryCacheGet | 106.552 ns | 0.5145 ns | 0.4561 ns | 13.78 |    0.09 |      49 B | 0.0074 |      32 B |
    //| ExtensionsMemoryCacheGet |  97.458 ns | 1.2148 ns | 1.1363 ns | 12.61 |    0.14 |      78 B | 0.0055 |      24 B |
    [DisassemblyDiagnoser(printSource: true)]
=======
    //|     ConcurrentDictionary |   7.868 ns | 0.0543 ns | 0.0481 ns |  1.00 |    0.00 |   1,523 B |      - |         - |
    //|        FastConcurrentLru |  10.340 ns | 0.0496 ns | 0.0464 ns |  1.31 |    0.01 |   2,185 B |      - |         - |
    //|            ConcurrentLru |  13.739 ns | 0.0979 ns | 0.0916 ns |  1.75 |    0.01 |   2,207 B |      - |         - |
    //|       FastConcurrentTLru |  25.820 ns | 0.0933 ns | 0.0729 ns |  3.28 |    0.02 |   2,371 B |      - |         - |
    //|           ConcurrentTLru |  29.732 ns | 0.1387 ns | 0.1229 ns |  3.78 |    0.03 |   2,442 B |      - |         - |
    //|               ClassicLru |  49.041 ns | 0.8575 ns | 0.8021 ns |  6.23 |    0.11 |   3,013 B |      - |         - |
    //|    RuntimeMemoryCacheGet | 107.769 ns | 1.1901 ns | 0.9938 ns | 13.69 |    0.15 |      49 B | 0.0074 |      32 B |
    //| ExtensionsMemoryCacheGet |  93.188 ns | 0.2321 ns | 0.2171 ns | 11.85 |    0.07 |      78 B | 0.0055 |      24 B |
    [DisassemblyDiagnoser(printSource: true, maxDepth: 5)]
>>>>>>> ec05a786
    [MemoryDiagnoser]
    public class LruJustGetOrAdd
    {
        private static readonly ConcurrentDictionary<int, int> dictionary = new(8, 9, EqualityComparer<int>.Default);

        private static readonly ClassicLru<int, int> classicLru = new(8, 9, EqualityComparer<int>.Default);
        private static readonly ConcurrentLru<int, int> concurrentLru = new(8, 9, EqualityComparer<int>.Default);
        private static readonly ConcurrentTLru<int, int> concurrentTlru = new(8, 9, EqualityComparer<int>.Default, TimeSpan.FromMinutes(10));
        private static readonly FastConcurrentLru<int, int> fastConcurrentLru = new(8, 9, EqualityComparer<int>.Default);
        private static readonly FastConcurrentTLru<int, int> fastConcurrentTLru = new(8, 9, EqualityComparer<int>.Default, TimeSpan.FromMinutes(1));

        private static readonly int key = 1;
        private static System.Runtime.Caching.MemoryCache memoryCache = System.Runtime.Caching.MemoryCache.Default;

        Microsoft.Extensions.Caching.Memory.MemoryCache exMemoryCache 
            = new Microsoft.Extensions.Caching.Memory.MemoryCache(new MemoryCacheOptionsAccessor());

        [GlobalSetup]
        public void GlobalSetup()
        {
            memoryCache.Set(key.ToString(), "test", new System.Runtime.Caching.CacheItemPolicy());
            exMemoryCache.Set(key, "test");
        }

        [Benchmark(Baseline = true)]
        public void ConcurrentDictionary()
        {
            Func<int, int> func = x => x;
            dictionary.GetOrAdd(1, func);
        }

        [Benchmark()]
        public void FastConcurrentLru()
        {
            Func<int, int> func = x => x;
            fastConcurrentLru.GetOrAdd(1, func);
        }

        [Benchmark()]
        public void ConcurrentLru()
        {
            Func<int, int> func = x => x;
            concurrentLru.GetOrAdd(1, func);
        }

        [Benchmark()]
        public void FastConcurrentTLru()
        {
            Func<int, int> func = x => x;
            fastConcurrentTLru.GetOrAdd(1, func);
        }

        [Benchmark()]
        public void ConcurrentTLru()
        {
            Func<int, int> func = x => x;
            concurrentTlru.GetOrAdd(1, func);
        }

        [Benchmark()]
        public void ClassicLru()
        {
            Func<int, int> func = x => x;
            classicLru.GetOrAdd(1, func);
        }

        [Benchmark()]
        public void RuntimeMemoryCacheGet()
        {
            memoryCache.Get("1");
        }

        [Benchmark()]
        public void ExtensionsMemoryCacheGet()
        {
            exMemoryCache.Get(1);
        }

        public class MemoryCacheOptionsAccessor
            : Microsoft.Extensions.Options.IOptions<MemoryCacheOptions>
        {
            private readonly MemoryCacheOptions options = new MemoryCacheOptions();

            public MemoryCacheOptions Value => this.options;

        }
    }
}<|MERGE_RESOLUTION|>--- conflicted
+++ resolved
@@ -21,17 +21,6 @@
 
     //|                   Method |       Mean |     Error |    StdDev | Ratio | RatioSD | Code Size |  Gen 0 | Allocated |
     //|------------------------- |-----------:|----------:|----------:|------:|--------:|----------:|-------:|----------:|
-<<<<<<< HEAD
-    //|     ConcurrentDictionary |   7.730 ns | 0.0457 ns | 0.0427 ns |  1.00 |    0.00 |     340 B |      - |         - |
-    //|        FastConcurrentLru |   9.524 ns | 0.0147 ns | 0.0122 ns |  1.23 |    0.01 |     427 B |      - |         - |
-    //|            ConcurrentLru |  13.872 ns | 0.2476 ns | 0.2195 ns |  1.79 |    0.03 |     453 B |      - |         - |
-    //|       FastConcurrentTLru |  25.819 ns | 0.1336 ns | 0.1250 ns |  3.34 |    0.03 |     613 B |      - |         - |
-    //|           ConcurrentTLru |  30.176 ns | 0.5099 ns | 0.4520 ns |  3.90 |    0.06 |     688 B |      - |         - |
-    //|               ClassicLru |  48.357 ns | 0.6203 ns | 0.5802 ns |  6.26 |    0.08 |     738 B |      - |         - |
-    //|    RuntimeMemoryCacheGet | 106.552 ns | 0.5145 ns | 0.4561 ns | 13.78 |    0.09 |      49 B | 0.0074 |      32 B |
-    //| ExtensionsMemoryCacheGet |  97.458 ns | 1.2148 ns | 1.1363 ns | 12.61 |    0.14 |      78 B | 0.0055 |      24 B |
-    [DisassemblyDiagnoser(printSource: true)]
-=======
     //|     ConcurrentDictionary |   7.868 ns | 0.0543 ns | 0.0481 ns |  1.00 |    0.00 |   1,523 B |      - |         - |
     //|        FastConcurrentLru |  10.340 ns | 0.0496 ns | 0.0464 ns |  1.31 |    0.01 |   2,185 B |      - |         - |
     //|            ConcurrentLru |  13.739 ns | 0.0979 ns | 0.0916 ns |  1.75 |    0.01 |   2,207 B |      - |         - |
@@ -41,7 +30,6 @@
     //|    RuntimeMemoryCacheGet | 107.769 ns | 1.1901 ns | 0.9938 ns | 13.69 |    0.15 |      49 B | 0.0074 |      32 B |
     //| ExtensionsMemoryCacheGet |  93.188 ns | 0.2321 ns | 0.2171 ns | 11.85 |    0.07 |      78 B | 0.0055 |      24 B |
     [DisassemblyDiagnoser(printSource: true, maxDepth: 5)]
->>>>>>> ec05a786
     [MemoryDiagnoser]
     public class LruJustGetOrAdd
     {
