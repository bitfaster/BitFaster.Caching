﻿
using System.Collections.Generic;
using BenchmarkDotNet.Attributes;
using BenchmarkDotNet.Jobs;
using BitFaster.Caching.Lfu;

namespace BitFaster.Caching.Benchmarks.Lfu
{
    [SimpleJob(RuntimeMoniker.Net60)]
    [MemoryDiagnoser(displayGenColumns: false)]
    [HideColumns("Job", "Median", "RatioSD", "Alloc Ratio")]
    public class SketchFrequency
    {
        const int sketchSize = 1_048_576;
        const int iterations = 1_048_576;
<<<<<<< HEAD

        private CmSketchFlat<int, DisableHardwareIntrinsics> flatStd;
        private CmSketchFlat<int, DetectIsa> flatAvx;

        private CmSketch<int, DisableHardwareIntrinsics> blockStd;
        private CmSketch<int, DetectIsa> blockAvx;

        [Params(32_768, 524_288, 8_388_608, 134_217_728)]
        public int Size { get; set; }
=======
        
        private static CmSketchCore<int, DisableHardwareIntrinsics> std = new CmSketchCore<int, DisableHardwareIntrinsics>(sketchSize, EqualityComparer<int>.Default);
        private static CmSketchCore<int, DetectIsa> avx = new CmSketchCore<int, DetectIsa>(sketchSize, EqualityComparer<int>.Default);
>>>>>>> 3d500e95

        [GlobalSetup]
        public void Setup()
        {
            flatStd = new CmSketchFlat<int, DisableHardwareIntrinsics>(Size, EqualityComparer<int>.Default);
            flatAvx = new CmSketchFlat<int, DetectIsa>(Size, EqualityComparer<int>.Default);

            blockStd = new CmSketch<int, DisableHardwareIntrinsics>(Size, EqualityComparer<int>.Default);
            blockAvx = new CmSketch<int, DetectIsa>(Size, EqualityComparer<int>.Default);
        }

        [Benchmark(Baseline = true, OperationsPerInvoke = iterations)]
        public int FrequencyFlat()
        {
            int count = 0;
            for (int i = 0; i < iterations; i++)
                count += flatStd.EstimateFrequency(i) > flatStd.EstimateFrequency(i + 1) ? 1: 0;

            return count;
        }

        [Benchmark(OperationsPerInvoke = iterations)]
        public int FrequencyFlatAvx()
        {
            int count = 0;
            for (int i = 0; i < iterations; i++)
                count += flatAvx.EstimateFrequency(i) > flatAvx.EstimateFrequency(i + 1) ? 1 : 0;

            return count;
        }

        [Benchmark(OperationsPerInvoke = iterations)]
        public int FrequencyBlock()
        {
            int count = 0;
            for (int i = 0; i < iterations; i++)
                count += blockStd.EstimateFrequency(i) > blockStd.EstimateFrequency(i + 1) ? 1 : 0;

            return count;
        }

        [Benchmark(OperationsPerInvoke = iterations)]
        public int FrequencyBlockAvx()
        {
            int count = 0;
            for (int i = 0; i < iterations; i++)
                count += blockAvx.EstimateFrequency(i) > blockAvx.EstimateFrequency(i + 1) ? 1 : 0;

            return count;
        }
    }
}<|MERGE_RESOLUTION|>--- conflicted
+++ resolved
@@ -13,21 +13,15 @@
     {
         const int sketchSize = 1_048_576;
         const int iterations = 1_048_576;
-<<<<<<< HEAD
 
         private CmSketchFlat<int, DisableHardwareIntrinsics> flatStd;
         private CmSketchFlat<int, DetectIsa> flatAvx;
 
-        private CmSketch<int, DisableHardwareIntrinsics> blockStd;
-        private CmSketch<int, DetectIsa> blockAvx;
+        private CmSketchCore<int, DisableHardwareIntrinsics> blockStd;
+        private CmSketchCore<int, DetectIsa> blockAvx;
 
         [Params(32_768, 524_288, 8_388_608, 134_217_728)]
         public int Size { get; set; }
-=======
-        
-        private static CmSketchCore<int, DisableHardwareIntrinsics> std = new CmSketchCore<int, DisableHardwareIntrinsics>(sketchSize, EqualityComparer<int>.Default);
-        private static CmSketchCore<int, DetectIsa> avx = new CmSketchCore<int, DetectIsa>(sketchSize, EqualityComparer<int>.Default);
->>>>>>> 3d500e95
 
         [GlobalSetup]
         public void Setup()
@@ -35,8 +29,8 @@
             flatStd = new CmSketchFlat<int, DisableHardwareIntrinsics>(Size, EqualityComparer<int>.Default);
             flatAvx = new CmSketchFlat<int, DetectIsa>(Size, EqualityComparer<int>.Default);
 
-            blockStd = new CmSketch<int, DisableHardwareIntrinsics>(Size, EqualityComparer<int>.Default);
-            blockAvx = new CmSketch<int, DetectIsa>(Size, EqualityComparer<int>.Default);
+            blockStd = new CmSketchCore<int, DisableHardwareIntrinsics>(Size, EqualityComparer<int>.Default);
+            blockAvx = new CmSketchCore<int, DetectIsa>(Size, EqualityComparer<int>.Default);
         }
 
         [Benchmark(Baseline = true, OperationsPerInvoke = iterations)]
