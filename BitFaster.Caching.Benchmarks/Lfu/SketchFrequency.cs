--- conflicted
+++ resolved
@@ -15,11 +15,7 @@
     [SimpleJob(RuntimeMoniker.Net90)]
     [MemoryDiagnoser(displayGenColumns: false)]
     [HideColumns("Job", "Median", "RatioSD", "Alloc Ratio")]
-<<<<<<< HEAD
     [ColumnChart(Title ="Sketch Frequency ({JOB})", Colors = "#cd5c5c,#fa8072,#ffa07a")]
-=======
-    [ColumnChart(Title = "Sketch Frequency ({JOB})", Colors = "#cd5c5c,#fa8072,#ffa07a")]
->>>>>>> 5ef26a30
     public class SketchFrequency
     {
         const int sketchSize = 1_048_576;
